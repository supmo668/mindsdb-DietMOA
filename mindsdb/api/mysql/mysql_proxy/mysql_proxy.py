"""
*******************************************************
 * Copyright (C) 2017 MindsDB Inc. <copyright@mindsdb.com>
 *
 * This file is part of MindsDB Server.
 *
 * MindsDB Server can not be copied and/or distributed without the express
 * permission of MindsDB Inc
 *******************************************************
"""


import os
import sys
import socketserver as SocketServer
import ssl
import traceback
import json
import atexit
import tempfile
import datetime
import socket
import struct
from collections import OrderedDict
from functools import partial
import select
import base64

import pandas as pd
from mindsdb_sql import parse_sql
from mindsdb_sql.parser.ast import (
    RollbackTransaction,
    CommitTransaction,
    StartTransaction,
    BinaryOperation,
    Identifier,
    Constant,
    Function,
    Explain,
    Select,
    Star,
    Show,
    Set,
)
from mindsdb_sql.parser.dialects.mysql import Variable
from mindsdb_sql.parser.dialects.mindsdb import DropPredictor, DropIntegration, CreateIntegration

from mindsdb.api.mysql.mysql_proxy.utilities.sql import query_df
from mindsdb.utilities.wizards import make_ssl_cert
from mindsdb.utilities.config import Config
from mindsdb.api.mysql.mysql_proxy.data_types.mysql_packet import Packet
from mindsdb.api.mysql.mysql_proxy.controllers.session_controller import SessionController
from mindsdb.api.mysql.mysql_proxy.classes.client_capabilities import ClentCapabilities
from mindsdb.api.mysql.mysql_proxy.classes.server_capabilities import server_capabilities
from mindsdb.api.mysql.mysql_proxy.classes.sql_statement_parser import SqlStatementParser, SQL_PARAMETER, SQL_DEFAULT
from mindsdb.api.mysql.mysql_proxy.utilities import log
from mindsdb.api.mysql.mysql_proxy.external_libs.mysql_scramble import scramble as scramble_func
from mindsdb.api.mysql.mysql_proxy.classes.sql_query import (
    SQLQuery,
    NotImplementedError,
    SqlError
)

from mindsdb.api.mysql.mysql_proxy.libs.constants.mysql import (
    getConstName,
    CHARSET_NUMBERS,
    ERR,
    COMMANDS,
    TYPES,
    SERVER_VARIABLES,
    DEFAULT_AUTH_METHOD,
    SERVER_STATUS,
    FIELD_FLAG,
    CAPABILITIES
)

from mindsdb.api.mysql.mysql_proxy.data_types.mysql_packets import (
    ErrPacket,
    HandshakePacket,
    FastAuthFail,
    PasswordAnswer,
    HandshakeResponsePacket,
    OkPacket,
    SwitchOutPacket,
    SwitchOutResponse,
    CommandPacket,
    ColumnCountPacket,
    ColumnDefenitionPacket,
    ResultsetRowPacket,
    EofPacket,
    STMTPrepareHeaderPacket,
    BinaryResultsetRowPacket
)

from mindsdb.interfaces.datastore.datastore import DataStore
from mindsdb.interfaces.model.model_interface import ModelInterface
from mindsdb.interfaces.database.integrations import DatasourceController

connection_id = 0


def empty_fn():
    pass


def check_auth(username, password, scramble_func, salt, company_id, config):
    '''
    '''
    try:
        hardcoded_user = config['api']['mysql']['user']
        hardcoded_password = config['api']['mysql']['password']
        hardcoded_password_hash = scramble_func(hardcoded_password, salt)
        hardcoded_password = hardcoded_password.encode()

        if password is None:
            password = ''
        if isinstance(password, str):
            password = password.encode()

        integration = None
        integration_type = None
        extracted_username = username
        integrations_names = DatasourceController().get_db_integrations(company_id).keys()
        for integration_name in integrations_names:
            if username == f'{hardcoded_user}_{integration_name}':
                extracted_username = hardcoded_user
                integration = integration_name
                integration_type = DatasourceController().get_db_integration(integration, company_id)['type']

        if extracted_username != hardcoded_user:
            log.warning(f'Check auth, user={username}: user mismatch')
            return {
                'success': False
            }

        if password != hardcoded_password and password != hardcoded_password_hash:
            log.warning(f'check auth, user={username}: password mismatch')
            return {
                'success': False
            }

        log.info(f'Check auth, user={username}: Ok')
        return {
            'success': True,
            'username': extracted_username,
            'integration': integration,
            'integration_type': integration_type
        }
    except Exception as e:
        log.error(f'Check auth, user={username}: ERROR')
        log.error(e)
        log.error(traceback.format_exc())


class MysqlProxy(SocketServer.BaseRequestHandler):
    """
    The Main Server controller class
    """

    @staticmethod
    def server_close(srv):
        srv.server_close()

    def __init__(self, request, client_address, server):
        self.charset = 'utf8'
        self.charset_text_type = CHARSET_NUMBERS['utf8_general_ci']
        self.session = None
        self.client_capabilities = None
        super().__init__(request, client_address, server)

    def init_session(self, company_id=None):
        global connection_id
        log.debug('New connection [{ip}:{port}]'.format(
            ip=self.client_address[0], port=self.client_address[1]))
        log.debug(self.__dict__)

        if self.server.connection_id >= 65025:
            self.server.connection_id = 0
        self.server.connection_id += 1
        self.connection_id = self.server.connection_id
        self.session = SessionController(
            server=self.server,
            company_id=company_id
        )

        if hasattr(self.server, 'salt') and isinstance(self.server.salt, str):
            self.salt = self.server.salt
        else:
            self.salt = base64.b64encode(os.urandom(15)).decode()

        self.socket = self.request
        self.logging = log

        self.current_transaction = None

        log.debug('session salt: {salt}'.format(salt=self.salt))

    def handshake(self):
        def switch_auth(method='mysql_native_password'):
            self.packet(SwitchOutPacket, seed=self.salt, method=method).send()
            switch_out_answer = self.packet(SwitchOutResponse)
            switch_out_answer.get()
            password = switch_out_answer.password
            if method == 'mysql_native_password' and len(password) == 0:
                password = scramble_func('', self.salt)
            return password

        def get_fast_auth_password():
            log.debug('Asking for fast auth password')
            self.packet(FastAuthFail).send()
            password_answer = self.packet(PasswordAnswer)
            password_answer.get()
            try:
                password = password_answer.password.value.decode()
            except Exception:
                log.warning('error: no password in Fast Auth answer')
                self.packet(ErrPacket, err_code=ERR.ER_PASSWORD_NO_MATCH, msg='Is not password in connection query.').send()
                return None
            return password

        username = None
        password = None

        log.debug('send HandshakePacket')
        self.packet(HandshakePacket).send()

        handshake_resp = self.packet(HandshakeResponsePacket)
        handshake_resp.get()
        if handshake_resp.length == 0:
            log.warning('HandshakeResponsePacket empty')
            self.packet(OkPacket).send()
            return False
        self.client_capabilities = ClentCapabilities(handshake_resp.capabilities.value)

        client_auth_plugin = handshake_resp.client_auth_plugin.value.decode()

        self.session.is_ssl = False

        if handshake_resp.type == 'SSLRequest':
            log.debug('switch to SSL')
            self.session.is_ssl = True

            ssl_context = ssl.SSLContext()
            ssl_context.load_cert_chain(self.server.cert_path)
            ssl_socket = ssl_context.wrap_socket(
                self.socket,
                server_side=True,
                do_handshake_on_connect=True
            )

            self.socket = ssl_socket
            handshake_resp = self.packet(HandshakeResponsePacket)
            handshake_resp.get()
            client_auth_plugin = handshake_resp.client_auth_plugin.value.decode()

        username = handshake_resp.username.value.decode()

        if client_auth_plugin != DEFAULT_AUTH_METHOD:
            if client_auth_plugin == 'mysql_native_password':
                password = switch_auth('mysql_native_password')
            else:
                new_method = 'caching_sha2_password' if client_auth_plugin == 'caching_sha2_password' else 'mysql_native_password'

                if new_method == 'caching_sha2_password' and self.session.is_ssl is False:
                    log.warning(f'Check auth, user={username}, ssl={self.session.is_ssl}, auth_method={client_auth_plugin}: '
                                'error: cant switch to caching_sha2_password without SSL')
                    self.packet(ErrPacket, err_code=ERR.ER_PASSWORD_NO_MATCH, msg='caching_sha2_password without SSL not supported').send()
                    return False

                log.debug(f'Check auth, user={username}, ssl={self.session.is_ssl}, auth_method={client_auth_plugin}: '
                          f'switch auth method to {new_method}')
                password = switch_auth(new_method)

                if new_method == 'caching_sha2_password':
                    if password == b'\x00':
                        password = ''
                    else:
                        password = get_fast_auth_password()
        elif 'caching_sha2_password' in client_auth_plugin:
            log.debug(
                f'Check auth, user={username}, ssl={self.session.is_ssl}, auth_method={client_auth_plugin}: '
                'check auth using caching_sha2_password'
            )
            password = handshake_resp.enc_password.value
            if password == b'\x00':
                password = ''
            else:
                # FIXME https://github.com/mindsdb/mindsdb/issues/1374
                # if self.session.is_ssl:
                #     password = get_fast_auth_password()
                # else:
                password = switch_auth()
        elif 'mysql_native_password' in client_auth_plugin:
            log.debug(f'Check auth, user={username}, ssl={self.session.is_ssl}, auth_method={client_auth_plugin}: '
                      'check auth using mysql_native_password')
            password = handshake_resp.enc_password.value
        else:
            log.debug(f'Check auth, user={username}, ssl={self.session.is_ssl}, auth_method={client_auth_plugin}: '
                      'unknown method, possible ERROR. Try to switch to mysql_native_password')
            password = switch_auth('mysql_native_password')

        try:
            self.session.database = handshake_resp.database.value.decode()
        except Exception:
            self.session.database = None
        log.debug(f'Check auth, user={username}, ssl={self.session.is_ssl}, auth_method={client_auth_plugin}: '
                  f'connecting to database {self.session.database}')

        auth_data = self.server.check_auth(username, password, scramble_func, self.salt, self.session.company_id)
        if auth_data['success']:
            self.session.username = auth_data['username']
            self.session.auth = True
            self.session.integration = auth_data['integration']
            self.session.integration_type = auth_data['integration_type']
            self.packet(OkPacket).send()
            return True
        else:
            self.packet(ErrPacket, err_code=ERR.ER_PASSWORD_NO_MATCH, msg=f'Access denied for user {username}').send()
            log.warning(f'Access denied for user {username}')
            return False

    def send_package_group(self, packages):
        string = b''.join([x.accum() for x in packages])
        self.socket.sendall(string)

    def insert_predictor_answer(self, insert):
        ''' Start learn new predictor.
            Parameters:
             - insert - dict with keys as columns of mindsb.predictors table.
        '''
        model_interface = self.session.model_interface
        data_store = self.session.data_store

        for key in insert.keys():
            if insert[key] is SQL_DEFAULT:
                insert[key] = None  # all default values at this moment is null (None)

        select_data_query = insert.get('select_data_query')
        if isinstance(select_data_query, str) is False or len(select_data_query) == 0:
            self.packet(
                ErrPacket,
                err_code=ERR.ER_WRONG_ARGUMENTS,
                msg="'select_data_query' should not be empty"
            ).send()
            return

        models = model_interface.get_models()
        if insert['name'] in [x['name'] for x in models]:
            self.packet(
                ErrPacket,
                err_code=ERR.ER_WRONG_ARGUMENTS,
                msg=f"predictor with name '{insert['name']}'' already exists"
            ).send()
            return

        kwargs = {}
        if isinstance(insert.get('training_options'), str) \
                and len(insert['training_options']) > 0:
            try:
                kwargs = json.loads(insert['training_options'])
            except Exception:
                self.packet(
                    ErrPacket,
                    err_code=ERR.ER_WRONG_ARGUMENTS,
                    msg='training_options should be in valid JSON string'
                ).send()
                return

        integration = self.session.integration
        if isinstance(integration, str) is False or len(integration) == 0:
            self.packet(
                ErrPacket,
                err_code=ERR.ER_WRONG_ARGUMENTS,
                msg='select_data_query can be used only in query from database'
            ).send()
            return
        insert['select_data_query'] = insert['select_data_query'].replace(r"\'", "'")
        ds_name = data_store.get_vacant_name(insert['name'])
        ds = data_store.save_datasource(ds_name, integration, {'query': insert['select_data_query']})

        insert['predict'] = [x.strip() for x in insert['predict'].split(',')]

        ds_data = data_store.get_datasource(ds_name)
        if ds_data is None:
            raise Exception(f"DataSource '{ds_name}' does not exists")
        ds_columns = [x['name'] for x in ds_data['columns']]
        for col in insert['predict']:
            if col not in ds_columns:
                data_store.delete_datasource(ds_name)
                raise Exception(f"Column '{col}' not exists")

        try:
            insert['predict'] = self._check_predict_columns(insert['predict'], ds_columns)
        except Exception:
            data_store.delete_datasource(ds_name)
            raise

        model_interface.learn(
            insert['name'], ds, insert['predict'], ds_data['id'], kwargs=kwargs, delete_ds_on_fail=True
        )

        self.packet(OkPacket).send()

    def answer_create_ai_table(self, struct):
        ai_table = self.session.ai_table
        model_interface = self.session.model_interface

        table = ai_table.get_ai_table(struct['ai_table_name'])
        if table is not None:
            raise Exception(f"AT Table with name {struct['ai_table_name']} already exists")

        # check predictor exists
        models = model_interface.get_models()
        models_names = [x['name'] for x in models]
        if struct['predictor_name'] not in models_names:
            raise Exception(f"Predictor with name {struct['predictor_name']} not exists")

        # check integration exists
        if self.session.datasource_interface.get_db_integration(struct['integration_name']) is None:
            raise Exception(f"Integration with name {struct['integration_name']} not exists")

        ai_table.add(
            name=struct['ai_table_name'],
            integration_name=struct['integration_name'],
            integration_query=struct['integration_query'],
            query_fields=struct['query_fields'],
            predictor_name=struct['predictor_name'],
            predictor_fields=struct['predictor_fields']
        )

        self.packet(OkPacket).send()

    def _check_predict_columns(self, predict_column_names, ds_column_names):
        ''' validate 'predict' column names

            predict_column_names: list of 'predict' columns
            ds_column_names: list of all datasource columns
        '''
        cleaned_predict_column_names = []
        for predict_column_name in predict_column_names:
            candidate = None
            for column_name in ds_column_names:
                if column_name == predict_column_name:
                    if candidate is not None:
                        raise Exception("It is not possible to determine appropriate column name for 'predict' column: {predict_column_name}")
                    candidate = column_name
            if candidate is None:
                for column_name in ds_column_names:
                    if column_name.lower() == predict_column_name.lower():
                        if candidate is not None:
                            raise Exception("It is not possible to determine appropriate column name for 'predict' column: {predict_column_name}")
                        candidate = column_name
            if candidate is None:
                raise Exception(f"Datasource has not column with name '{predict_column_name}'")
            cleaned_predict_column_names.append(candidate)

        if len(cleaned_predict_column_names) != len(set(cleaned_predict_column_names)):
            raise Exception("'predict' column name is duplicated")

        return cleaned_predict_column_names

    def answer_describe_predictor(self, predictor_name):
        model_interface = self.session.model_interface
        models = model_interface.get_models()
        if predictor_name not in [x['name'] for x in models]:
            raise Exception(f"Can't describe predictor. There is no predictor with name '{predictor_name}'")
        description = model_interface.get_model_description(predictor_name)
        description = [
            description['accuracies'],
            description['column_importances'],
            description['outputs'],
            description['inputs'],
            description['datasource'],
            description['model']
        ]
        packages = self.get_tabel_packets(
            columns=[{
                'table_name': '',
                'name': 'accuracies',
                'type': TYPES.MYSQL_TYPE_VAR_STRING
            }, {
                'table_name': '',
                'name': 'column_importances',
                'type': TYPES.MYSQL_TYPE_VAR_STRING
            }, {
                'table_name': '',
                'name': "outputs",
                'type': TYPES.MYSQL_TYPE_VAR_STRING
            }, {
                'table_name': '',
                'name': 'inputs',
                'type': TYPES.MYSQL_TYPE_VAR_STRING
            }, {
                'table_name': '',
                'name': 'datasource',
                'type': TYPES.MYSQL_TYPE_VAR_STRING
            }, {
                'table_name': '',
                'name': 'model',
                'type': TYPES.MYSQL_TYPE_VAR_STRING
            }],
            data=[description]
        )
        packages.append(self.last_packet())
        self.send_package_group(packages)
        return

    def answer_retrain_predictor(self, predictor_name):
        model_interface = self.session.model_interface
        models = model_interface.get_models()
        if predictor_name not in [x['name'] for x in models]:
            raise Exception(f"Can't retrain predictor. There is no predictor with name '{predictor_name}'")
        model_interface.update_model(predictor_name)
        self.packet(OkPacket).send()

    def answer_create_datasource(self, struct: dict):
        ''' create new datasource (integration in old terms)
            Args:
                struct: data for creating integration
        '''
        datasource_name = struct['datasource_name']
        database_type = struct['database_type']
        connection_args = struct['connection_args']
        connection_args['type'] = database_type

        self.session.datasource_interface.add_db_integration(datasource_name, connection_args)
        self.packet(OkPacket).send()

    def answer_create_predictor(self, struct):
        model_interface = self.session.model_interface
        data_store = self.session.data_store

        predictor_name = struct['predictor_name']
        integration_name = struct['integration_name']

        if integration_name.lower().startswith('datasource.'):
            ds_name = integration_name[integration_name.find('.') + 1:]
            ds = data_store.get_datasource_obj(ds_name, raw=True)
            ds_data = data_store.get_datasource(ds_name)
        else:
            if self.session.datasource_interface.get_db_integration(integration_name) is None:
                raise Exception(f"Unknown integration: {integration_name}")

            ds_name = struct.get('datasource_name')
            if ds_name is None:
                ds_name = data_store.get_vacant_name(predictor_name)

            ds = data_store.save_datasource(ds_name, integration_name, {'query': struct['select']})
            ds_data = data_store.get_datasource(ds_name)

        # TODO add alias here
        predict = [x['name'] for x in struct['predict']]

        timeseries_settings = {}
        for w in ['order_by', 'group_by', 'window', 'nr_predictions']:
            if w in struct:
                timeseries_settings[w] = struct.get(w)

        kwargs = struct.get('using', {})
        if len(timeseries_settings) > 0:
            if 'timeseries_settings' not in kwargs:
                kwargs['timeseries_settings'] = timeseries_settings
            else:
                kwargs['timeseries_settings'].update(timeseries_settings)

        ds_column_names = [x['name'] for x in ds_data['columns']]
        try:
            predict = self._check_predict_columns(predict, ds_column_names)
        except Exception:
            data_store.delete_datasource(ds_name)
            raise

        model_interface.learn(predictor_name, ds, predict, ds_data['id'], kwargs=kwargs, delete_ds_on_fail=True)

        self.packet(OkPacket).send()

    def delete_predictor_sql(self, sql):
        fake_sql = sql.strip(' ')
        fake_sql = 'select name ' + fake_sql[len('delete '):]
        query = SQLQuery(
            fake_sql,
            session=self.session
        )

        result = query.fetch(
            self.session.datahub
        )

        if result['success'] is False:
            self.packet(
                ErrPacket,
                err_code=result['error_code'],
                msg=result['msg']
            ).send()
            return

        predictors_names = [x[0] for x in result['result']]

        if len(predictors_names) == 0:
            raise NotImplementedError('nothing to delete')

        for predictor_name in predictors_names:
            self.session.datahub['mindsdb'].delete_predictor(predictor_name)

    def handle_custom_command(self, command):
        command = command.strip(' ;').split()

        if command[0].lower() == 'delete' and command[1].lower() == 'predictor':
            if len(command) != 3:
                self.packet(
                    ErrPacket,
                    err_code=ERR.ER_SYNTAX_ERROR,
                    msg="wrong syntax of 'DELETE PREDICTOR {NAME}' command"
                ).send()
                return
            predictor_name = command[2]
            self.delete_predictor_sql(f"delete from mindsdb.predictors where name = '{predictor_name}'")
            self.packet(OkPacket).send()
            return

        self.packet(
            ErrPacket,
            err_code=ERR.ER_SYNTAX_ERROR,
            msg="at this moment only 'delete predictor' command supported"
        ).send()

    def answer_stmt_prepare(self, statement):
        sql = statement.sql
        sql_lower = sql.lower()
        stmt_id = self.session.register_stmt(statement)
        prepared_stmt = self.session.prepared_stmts[stmt_id]

        if statement.keyword == 'insert':
            prepared_stmt['type'] = 'insert'

            struct = statement.struct
            if struct['table'] not in ['predictors', 'commands']:
                raise Exception("Only parametrized insert into 'predictors' or 'commands' supported at this moment")

            columns_str = ','.join([f'`{col}`' for col in struct['columns']])
            query = SQLQuery(
                f'select {columns_str} from mindsdb.{struct["table"]}',
                session=self.session
            )
            num_params = struct['values'].count(SQL_PARAMETER)
            num_columns = len(struct['values']) - num_params

            if num_columns != 0:
                raise Exception("At this moment supported only insert where all values is parameters.")

            columns_def = []
            for col in query.columns:
                columns_def.append(dict(
                    database='',
                    table_alias='',
                    table_name='',
                    alias='',
                    name='?',
                    type=TYPES.MYSQL_TYPE_VAR_STRING,
                    charset=CHARSET_NUMBERS['binary']
                ))
        elif statement.keyword == 'select' and statement.ends_with('for update'):
            # postgres when execute "delete from mindsdb.predictors where name = 'x'" sends for it prepare statement:
            # 'select name from mindsdb.predictors where name = 'x' FOR UPDATE;'
            # and after it send prepare for delete query.
            prepared_stmt['type'] = 'lock'
            statement.cut_from_tail('for update')
            query = SQLQuery(statement.sql, session=self.session)
            num_columns = len(query.columns)
            num_params = 0
            columns_def = query.columns
            for col in columns_def:
                col['charset'] = CHARSET_NUMBERS['utf8_general_ci']

        elif statement.keyword == 'delete':
            prepared_stmt['type'] = 'delete'

            fake_sql = sql.replace('?', '"?"')
            fake_sql = 'select name ' + fake_sql[len('delete '):]
            query = SQLQuery(fake_sql, session=self.session)
            num_columns = 0
            num_params = sql.count('?')
            columns_def = []
            for i in range(num_params):
                columns_def.append(dict(
                    database='',
                    table_alias='',
                    table_name='',
                    alias='?',
                    name='',
                    type=TYPES.MYSQL_TYPE_VAR_STRING,
                    charset=CHARSET_NUMBERS['utf8_general_ci'],
                    flags=sum([FIELD_FLAG.BINARY_COLLATION])
                ))
        elif statement.keyword == 'select' and 'connection_id()' in sql.lower():
            prepared_stmt['type'] = 'select'
            num_columns = 1
            num_params = 0
            columns_def = [{
                'database': '',
                'table_name': '',
                'name': 'conn_id',
                'alias': 'conn_id',
                'type': TYPES.MYSQL_TYPE_LONG,
                'charset': CHARSET_NUMBERS['binary']
            }]
        elif statement.keyword == 'select':
            prepared_stmt['type'] = 'select'
            query = SQLQuery(sql, session=self.session)
            num_columns = len(query.columns)
            num_params = 0
            columns_def = query.columns
        elif (
            'show variables' in sql_lower
            or 'show session variables' in sql_lower
            or 'show session status' in sql_lower
        ):
            prepared_stmt['type'] = 'show variables'
            num_columns = 2
            num_params = 0
            columns_def = [{
                'table_name': '',
                'name': 'Variable_name',
                'type': TYPES.MYSQL_TYPE_VAR_STRING
            }, {
                'table_name': '',
                'name': 'Value',
                'type': TYPES.MYSQL_TYPE_VAR_STRING
            }]
        else:
            raise SqlError(f"Only 'SELECT' and 'INSERT' statements supported. Got: {sql}")

        packages = [
            self.packet(
                STMTPrepareHeaderPacket,
                stmt_id=stmt_id,
                num_columns=num_columns,
                num_params=num_params
            )
        ]

        packages.extend(
            self._get_column_defenition_packets(columns_def)
        )

        if self.client_capabilities.DEPRECATE_EOF is False:
            status = sum([SERVER_STATUS.SERVER_STATUS_AUTOCOMMIT])
            packages.append(self.packet(EofPacket, status=status))

        self.send_package_group(packages)

    def answer_stmt_execute(self, stmt_id, parameters):
        prepared_stmt = self.session.prepared_stmts[stmt_id]
        if prepared_stmt['type'] == 'select':
            sql = prepared_stmt['statement'].sql

            # +++
            if sql.lower() == 'select connection_id()':
                self.answer_connection_id(sql)
                return
            # ---

            # +++
            if "SELECT `table_name`, `column_name`" in sql:
                # TABLEAU
                # SELECT `table_name`, `column_name`
                # FROM `information_schema`.`columns`
                # WHERE `data_type`='enum' AND `table_schema`='mindsdb'
                packages = self.get_tabel_packets(
                    columns=[{
                        'table_name': '',
                        'name': 'TABLE_NAME',
                        'type': TYPES.MYSQL_TYPE_VAR_STRING
                    }, {
                        'table_name': '',
                        'name': 'COLUMN_NAME',
                        'type': TYPES.MYSQL_TYPE_VAR_STRING
                    }],
                    data=[]
                )
                if self.client_capabilities.DEPRECATE_EOF is True:
                    packages.append(self.packet(OkPacket, eof=True))
                else:
                    packages.append(self.packet(EofPacket))
                self.send_package_group(packages)
                return
            # ---

            query = SQLQuery(sql, session=self.session)

            columns = query.columns
            packages = [self.packet(ColumnCountPacket, count=len(columns))]
            packages.extend(self._get_column_defenition_packets(columns))

            packages.append(self.last_packet(status=0x0062))
            self.send_package_group(packages)
        elif prepared_stmt['type'] == 'insert':
            statement = prepared_stmt['statement']
            struct = statement.struct

            insert_dict = OrderedDict(zip(struct['columns'], struct['values']))
            if len(parameters) != len(insert_dict):
                raise SqlError(f"For INSERT statement got {len(parameters)} parameters, but should be {len(insert_dict)}")

            for i, col in enumerate(insert_dict.keys()):
                insert_dict[col] = parameters[i]

            sql = statement.sql
            table = struct['table'].lower()
            database = struct['database'].lower() if isinstance(struct['database'], str) else None
            if table == 'commands' \
                    and (database == 'mindsdb' or database is None and self.session.database == 'mindsdb'):
                if len(insert_dict) != 1 or 'command' not in insert_dict:
                    self.packet(ErrPacket, err_code=ERR.ER_WRONG_ARGUMENTS, msg="Error: only 'command' should be inserted in mindsdb.commands").send()
                    return
                self.handle_custom_command(insert_dict['command'])
            elif table == 'predictors' \
                    and (database == 'mindsdb' or database is None and self.session.database == 'mindsdb'):
                self.insert_predictor_answer(insert_dict)
            else:
                raise NotImplementedError("Only 'insert into predictors' and 'insert into commands' implemented")
        elif prepared_stmt['type'] == 'lock':
            sql = prepared_stmt['statement'].sql
            query = SQLQuery(sql, session=self.session)

            columns = query.columns
            packages = [self.packet(ColumnCountPacket, count=len(columns))]
            packages.extend(self._get_column_defenition_packets(columns))

            status = sum([
                SERVER_STATUS.SERVER_STATUS_AUTOCOMMIT,
                SERVER_STATUS.SERVER_STATUS_CURSOR_EXISTS,
            ])

            packages.append(self.last_packet(status=status))
            self.send_package_group(packages)
        elif prepared_stmt['type'] == 'delete':
            if len(parameters) == 0:
                raise SqlError("Delete statement must content 'where' filter")
            sql = prepared_stmt['statement'].sql
            sql = sql[:sql.find('?')] + f"'{parameters[0]}'"
            self.delete_predictor_sql(sql)
            self.packet(OkPacket, affected_rows=1).send()
        elif prepared_stmt['type'] == 'show variables':
            sql = prepared_stmt['statement'].sql
            self.answer_show_variables(sql)
        else:
            raise NotImplementedError(f"Unknown statement type: {prepared_stmt['type']}")

    def answer_stmt_fetch(self, stmt_id, limit=100000):
        prepared_stmt = self.session.prepared_stmts[stmt_id]
        sql = prepared_stmt['statement'].sql
        fetched = prepared_stmt['fetched']
        query = SQLQuery(sql, session=self.session)

        result = query.fetch(
            self.session.datahub
        )

        if result['success'] is False:
            self.packet(
                ErrPacket,
                err_code=result['error_code'],
                msg=result['msg']
            ).send()
            return

        packages = []
        columns = query.columns
        for row in query.result[fetched:limit]:
            packages.append(
                self.packet(BinaryResultsetRowPacket, data=row, columns=columns)
            )

        prepared_stmt['fetched'] += len(query.result[fetched:limit])

        if len(query.result) <= limit:
            status = sum([
                SERVER_STATUS.SERVER_STATUS_AUTOCOMMIT,
                SERVER_STATUS.SERVER_STATUS_LAST_ROW_SENT,
            ])
        else:
            status = sum([
                SERVER_STATUS.SERVER_STATUS_AUTOCOMMIT,
                SERVER_STATUS.SERVER_STATUS_CURSOR_EXISTS,
            ])

        packages.append(self.last_packet(status=status))
        self.send_package_group(packages)

    def answer_stmt_close(self, stmt_id):
        self.session.unregister_stmt(stmt_id)

    def answer_explain_table(self, target):
        db = ((self.session.database or 'mindsdb') if len(target) != 2 else target[0]).lower()
        table = target[-1].lower()
        if table == 'predictors' and db == 'mindsdb':
            self.answer_explain_predictors()
        elif table == 'commands' and db == 'mindsdb':
            self.answer_explain_commands()
        else:
            raise NotImplementedError("Only 'EXPLAIN predictors' and 'EXPLAIN commands' supported")

    def _get_explain_columns(self):
        return [{
            'database': 'information_schema',
            'table_name': 'COLUMNS',
            'name': 'COLUMN_NAME',
            'alias': 'Field',
            'type': TYPES.MYSQL_TYPE_VAR_STRING,
            'charset': self.charset_text_type,
            'flags': sum([FIELD_FLAG.NOT_NULL])
        }, {
            'database': 'information_schema',
            'table_name': 'COLUMNS',
            'name': 'COLUMN_TYPE',
            'alias': 'Type',
            'type': TYPES.MYSQL_TYPE_BLOB,
            'charset': self.charset_text_type,
            'flags': sum([
                FIELD_FLAG.NOT_NULL,
                FIELD_FLAG.BLOB
            ])
        }, {
            'database': 'information_schema',
            'table_name': 'COLUMNS',
            'name': 'IS_NULLABLE',
            'alias': 'Null',
            'type': TYPES.MYSQL_TYPE_VAR_STRING,
            'charset': self.charset_text_type,
            'flags': sum([FIELD_FLAG.NOT_NULL])
        }, {
            'database': 'information_schema',
            'table_name': 'COLUMNS',
            'name': 'COLUMN_KEY',
            'alias': 'Key',
            'type': TYPES.MYSQL_TYPE_VAR_STRING,
            'charset': self.charset_text_type,
            'flags': sum([FIELD_FLAG.NOT_NULL])
        }, {
            'database': 'information_schema',
            'table_name': 'COLUMNS',
            'name': 'COLUMN_DEFAULT',
            'alias': 'Default',
            'type': TYPES.MYSQL_TYPE_BLOB,
            'charset': self.charset_text_type,
            'flags': sum([FIELD_FLAG.BLOB])
        }, {
            'database': 'information_schema',
            'table_name': 'COLUMNS',
            'name': 'EXTRA',
            'alias': 'Extra',
            'type': TYPES.MYSQL_TYPE_VAR_STRING,
            'charset': self.charset_text_type,
            'flags': sum([FIELD_FLAG.NOT_NULL])
        }]

    def answer_explain_predictors(self):
        status = sum([
            SERVER_STATUS.SERVER_STATUS_AUTOCOMMIT,
            SERVER_STATUS.SERVER_QUERY_NO_INDEX_USED,
        ])

        packages = self.get_tabel_packets(
            columns=self._get_explain_columns(),
            # [Field, Type, Null, Key, Default, Extra]
            data=[
                ['name', 'varchar(255)', 'NO', 'PRI', None, ''],
                ['status', 'varchar(255)', 'YES', '', None, ''],
                ['accuracy', 'varchar(255)', 'YES', '', None, ''],
                ['predict', 'varchar(255)', 'YES', '', None, ''],
                ['select_data_query', 'varchar(255)', 'YES', '', None, ''],
                ['training_options', 'varchar(255)', 'YES', '', None, ''],
            ],
            status=status
        )

        packages.append(self.last_packet(status=status))
        self.send_package_group(packages)

    def answer_explain_commands(self):
        status = sum([
            SERVER_STATUS.SERVER_STATUS_AUTOCOMMIT,
            SERVER_STATUS.SERVER_QUERY_NO_INDEX_USED,
        ])

        packages = self.get_tabel_packets(
            columns=self._get_explain_columns(),
            data=[
                # [Field, Type, Null, Key, Default, Extra]
                ['command', 'varchar(255)', 'NO', 'PRI', None, '']
            ],
            status=status
        )

        packages.append(self.last_packet(status=status))
        self.send_package_group(packages)

    def query_answer(self, sql):
        # +++
        # if query not for mindsdb then process that query in integration db
        # TODO redirect only select data queries
        if (
            isinstance(self.session.database, str)
            and len(self.session.database) > 0
            and self.session.database.lower() != 'mindsdb'
            and '@@' not in sql.lower()
            and (
                (
                    sql.lower().startswith('select')
                    and 'from' in sql.lower()
                )
                or (
                    sql.lower().startswith('show')
                    # and 'databases' in sql.lower()
                    and 'tables' in sql.lower()
                )
            )
        ):
            datanode = self.session.datahub.get(self.session.database)
            if datanode is None:
                raise Exception('datanode is none')
            result, _column_names = datanode.select(sql.replace('`', ''))

            columns = []
            data = []
            if len(result) > 0:
                columns = [{
                    'table_name': '',
                    'name': x,
                    'type': TYPES.MYSQL_TYPE_VAR_STRING
                } for x in result[0].keys()]
                data = [[str(value) for key, value in x.items()] for x in result]

            packages = []
            packages += self.get_tabel_packets(
                columns=columns,
                data=data
            )
            packages.append(self.packet(OkPacket, eof=True))
            self.send_package_group(packages)
            return
        # ---

        statement = SqlStatementParser(sql)
        sql = statement.sql
        sql_lower = sql.lower()
        sql_lower = sql_lower.replace('`', '')

        keyword = statement.keyword
        struct = statement.struct

        try:
            try:
                statement = parse_sql(sql, dialect='mindsdb')
            except Exception:
                statement = parse_sql(sql, dialect='mysql')
        except Exception:
            # not all statemts are parse by parse_sql
            pass

        if isinstance(statement, CreateIntegration):
            struct = {
                'datasource_name': statement.name,
                'database_type': statement.engine,
                'connection_args': statement.parameters
            }
            self.answer_create_datasource(struct)
            return
        if isinstance(statement, DropPredictor):
            predictor_name = statement.name.parts[-1]
            self.session.datahub['mindsdb'].delete_predictor(predictor_name)
            self.packet(OkPacket).send()
        elif keyword == 'create_datasource':
            # fallback for statement
            self.answer_create_datasource(struct)
            return
        elif isinstance(statement, DropIntegration):
            raise Exception('Not ready')
        elif keyword == 'describe':
            self.answer_describe_predictor(struct['predictor_name'])
            return
        elif keyword == 'retrain':
            self.answer_retrain_predictor(struct['predictor_name'])
            return
        elif isinstance(statement, Show) or keyword == 'show':
            sql_category = statement.category.lower()
            condition = statement.condition.lower() if isinstance(statement.condition, str) else statement.condition
            expression = statement.expression
            if sql_category == 'predictors':
                if expression is not None:
                    raise Exception("'SHOW PREDICTORS' query should be used without filters")
                new_statement = Select(
                    targets=[Star()],
                    from_table=Identifier(parts=[self.session.database or 'mindsdb', 'predictors'])
                )
                query = SQLQuery(
                    str(new_statement),
                    session=self.session
                )
                self.answer_select(query)
                return
            if sql_category == 'plugins':
                if expression is not None:
                    raise Exception("'SHOW PLUGINS' query should be used without filters")
                new_statement = Select(
                    targets=[Star()],
                    from_table=Identifier(parts=['information_schema', 'PLUGINS'])
                )
                query = SQLQuery(
                    str(new_statement),
                    session=self.session
                )
                self.answer_select(query)
                return
            elif sql_category in ('databases', 'schemas'):
                new_statement = Select(
                    targets=[Identifier(parts=["schema_name"], alias=Identifier('Database'))],
                    from_table=Identifier(parts=['information_schema', 'SCHEMATA'])
                )
                if condition == 'like':
                    new_statement.where = BinaryOperation('like', args=[Identifier('schema_name'), expression])
                elif condition is not None:
                    raise Exception(f'Not implemented: {sql}')

                query = SQLQuery(
                    str(new_statement),
                    session=self.session
                )
                self.answer_select(query)
                return
            elif sql_category == 'datasources':
                new_statement = Select(
                    targets=[Star()],
                    from_table=Identifier(parts=['mindsdb', 'datasources'])
                )
                query = SQLQuery(
                    str(new_statement),
                    session=self.session
                )
                self.answer_select(query)
                return
            elif sql_category in ('tables', 'full tables'):
                schema = self.session.database or 'mindsdb'
                if condition == 'from':
                    schema = expression.parts[0]
                elif condition is not None:
                    raise Exception(f'Unknown condition in query: {statement}')

                new_statement = Select(
                    targets=[Identifier(parts=['table_name'], alias=Identifier(f'Tables_in_{schema}'))],
                    from_table=Identifier(parts=['information_schema', 'TABLES']),
                    where=BinaryOperation('and', args=[
                        BinaryOperation('=', args=[Identifier('table_schema'), Constant(schema.upper())]),
                        BinaryOperation('like', args=[Identifier('table_type'), Constant('BASE TABLE')])
                    ])
                )

                query = SQLQuery(
                    str(new_statement),
                    session=self.session
                )
                self.answer_select(query)
                return
            elif sql_category in ('variables', 'session variables', 'session status', 'global variables'):
                new_statement = Select(
                    targets=[Identifier(parts=['Variable_name']), Identifier(parts=['Value'])],
                    from_table=Identifier(parts=['dataframe']),
                )

                if condition == 'like':
                    new_statement.where = BinaryOperation('like', args=[Identifier('Variable_name'), expression])
                elif condition == 'where':
                    new_statement.where = expression
                elif condition is not None:
                    raise Exception(f'Unknown condition in query: {statement}')

                data = {}
                is_session = 'session' in sql_category
                for var_name, var_data in SERVER_VARIABLES.items():
                    var_name = var_name.replace('@@', '')
                    if is_session and var_name.startswith('session.') is False:
                        continue
                    if var_name.startswith('session.') or var_name.startswith('GLOBAL.'):
                        name = var_name.replace('session.', '').replace('GLOBAL.', '')
                        data[name] = var_data[0]
                    elif var_name not in data:
                        data[var_name] = var_data[0]

                df = pd.DataFrame(data.items(), columns=['Variable_name', 'Value'])
                data = query_df(df, new_statement)
                data = data.values.tolist()

                packages = []
                packages += self.get_tabel_packets(
                    columns=[{
                        'table_name': 'session_variables',
                        'name': 'Variable_name',
                        'type': TYPES.MYSQL_TYPE_VAR_STRING
                    }, {
                        'table_name': 'session_variables',
                        'name': 'Value',
                        'type': TYPES.MYSQL_TYPE_VAR_STRING
                    }],
                    data=data
                )

                packages.append(self.last_packet())
                self.send_package_group(packages)
                return
            elif "show status like 'ssl_version'" in sql_lower:
                packages = []
                packages += self.get_tabel_packets(
                    columns=[{
                        'table_name': 'session_variables',
                        'name': 'Variable_name',
                        'type': TYPES.MYSQL_TYPE_VAR_STRING
                    }, {
                        'table_name': 'session_variables',
                        'name': 'Value',
                        'type': TYPES.MYSQL_TYPE_VAR_STRING
                    }],
                    data=[['Ssl_version', 'TLSv1.1']]   # FIX
                )

                packages.append(self.last_packet())
                self.send_package_group(packages)
                return
            elif sql_category in ('function status', 'procedure status'):
                # SHOW FUNCTION STATUS WHERE Db = 'MINDSDB';
                # SHOW PROCEDURE STATUS WHERE Db = 'MINDSDB'
                # SHOW FUNCTION STATUS WHERE Db = 'MINDSDB' AND Name LIKE '%';
                self.answer_function_status()
                return
            elif 'show index from' in sql_lower:
                # SHOW INDEX FROM `ny_output` FROM `data`;
                self.answer_show_index()
                return
            # FIXME if have answer on that request, then DataGrip show warning '[S0022] Column 'Non_unique' not found.'
            elif 'show create table' in sql_lower:
                # SHOW CREATE TABLE `MINDSDB`.`predictors`
                table = sql[sql.rfind('.') + 1:].strip(' .;\n\t').replace('`', '')
                self.answer_show_create_table(table)
                return
            elif sql_category in ('character set', 'charset'):
                charset = None
                if condition == 'where':
                    if isinstance(expression, BinaryOperation):
                        if expression.op == '=':
                            if isinstance(expression.args[0], Identifier):
                                if expression.args[0].parts[0].lower() == 'charset':
                                    charset = expression.args[1].value
                                else:
                                    raise Exception(
                                        f'Error during processing query: {sql}\n'
                                        f"Only filter by 'charset' supported 'WHERE', but '{expression.args[0].parts[0]}' found"
                                    )
                            else:
                                raise Exception(
                                    f'Error during processing query: {sql}\n'
                                    f"Expected identifier in 'WHERE', but '{expression.args[0]}' found"
                                )
                        else:
                            raise Exception(
                                f'Error during processing query: {sql}\n'
                                f"Expected '=' comparison in 'WHERE', but '{expression.op}' found"
                            )
                    else:
                        raise Exception(
                            f'Error during processing query: {sql}\n'
                            f"Expected binary operation in 'WHERE', but '{expression}' found"
                        )
                elif condition is not None:
                    raise Exception(
                        f'Error during processing query: {sql}\n'
                        f"Only 'WHERE' filter supported, but '{condition}' found"
                    )
                self.answer_show_charset(charset)
                return
            elif sql_category == 'warnings':
                self.answer_show_warnings()
                return
            elif sql_category == 'engines':
                new_statement = Select(
                    targets=[Star()],
                    from_table=Identifier(parts=['information_schema', 'ENGINES'])
                )
                query = SQLQuery(
                    str(new_statement),
                    session=self.session
                )
                self.answer_select(query)
                return
            elif sql_category == 'collation':
                self.answer_show_collation()
                return
            elif sql_category == 'table status':
                # SHOW TABLE STATUS LIKE 'table'
                table_name = None
                if condition == 'like' and isinstance(expression, Constant):
                    table_name = expression.value
                if table_name is None:
                    err_str = f"Can't determine table name in query: {sql}"
                    log.warning(err_str)
                    raise Exception(err_str)
                self.answer_show_table_status(table_name)
                return
            else:
                raise Exception(f'Statement not implemented: {sql}')
        elif isinstance(statement, (StartTransaction, CommitTransaction, RollbackTransaction)):
            self.packet(OkPacket).send()
        elif isinstance(statement, Set):
            category = (statement.category or '').lower()
            if category == '' and isinstance(statement.arg, BinaryOperation):
                self.packet(OkPacket).send()
            elif category == 'autocommit':
                self.packet(OkPacket).send()
            elif category == 'names':
                # set names utf8;
                charsets = {
                    'utf8': CHARSET_NUMBERS['utf8_general_ci'],
                    'utf8mb4': CHARSET_NUMBERS['utf8mb4_general_ci']
                }
                self.charset = statement.arg.parts[0]
                self.charset_text_type = charsets.get(self.charset)
                if self.charset_text_type is None:
                    log.warning(f"Unknown charset: {self.charset}. Setting up 'utf8_general_ci' as charset text type.")
                    self.charset_text_type = CHARSET_NUMBERS['utf8_general_ci']
                self.packet(
                    OkPacket,
                    state_track=[
                        ['character_set_client', self.charset],
                        ['character_set_connection', self.charset],
                        ['character_set_results', self.charset]
                    ]
                ).send()
            else:
                log.warning(f'SQL statement is not processable, return OK package: {sql}')
                self.packet(OkPacket).send()
        elif keyword == 'set':
            log.warning(f'Unknown SET query, return OK package: {sql}')
            self.packet(OkPacket).send()
        elif keyword == 'use':
            self.session.database = sql_lower.split()[1].strip(' ;')
            self.packet(OkPacket).send()
        elif keyword == 'create_ai_table':
            self.answer_create_ai_table(struct)
        elif keyword == 'create_predictor':
            self.answer_create_predictor(struct)
        elif keyword == 'delete' and \
                ('mindsdb.predictors' in sql_lower or self.session.database == 'mindsdb' and 'predictors' in sql_lower):
            self.delete_predictor_sql(sql)
            self.packet(OkPacket).send()
        elif keyword == 'insert' \
                and (struct['database'] == 'mindsdb' or struct['database'] is None and self.session.database == 'mindsdb') \
                and struct['table'] == 'commands':
            insert = OrderedDict(zip(struct['columns'], struct['values']))
            if len(insert) != 1 or 'command' not in insert:
                self.packet(ErrPacket, err_code=ERR.ER_WRONG_ARGUMENTS, msg="Error: only 'command' should be inserted in mindsdb.commands").send()
                return
            self.handle_custom_command(insert['command'])
        elif keyword == 'insert' \
                and (struct['database'] == 'mindsdb' or struct['database'] is None and self.session.database == 'mindsdb') \
                and struct['table'] == 'predictors':
            if len(struct['columns']) != len(struct['values']):
                # All clients what i saw convert queries from: "insert into a values (b)" to "insert into a (colb) values (b)"
                # If once it no happened, then this error will raise, and will need to add columns list definition.
                self.packet(
                    ErrPacket,
                    err_code=ERR.ER_WRONG_ARGUMENTS,
                    msg="Error: number of columns is not equal to number of inserted values."
                ).send()
                return
            insert_dict = OrderedDict(zip(struct['columns'], struct['values']))
            self.insert_predictor_answer(insert_dict)
        elif keyword in ('update', 'insert'):
            raise NotImplementedError('Update and Insert not implemented')
        elif keyword == 'alter' and ('disable keys' in sql_lower) or ('enable keys' in sql_lower):
            self.packet(OkPacket).send()
        elif isinstance(statement, Select):
            if statement.from_table is None:
                self.answer_single_row_select(statement)
                return
            # if 'connection_id()' in sql_lower:
            #     self.answer_connection_id(sql)
            #     return
            if "table_name,table_comment,if(table_type='base table', 'table', table_type)" in sql_lower:
                # TABLEAU
                # SELECT TABLE_NAME,TABLE_COMMENT,IF(TABLE_TYPE='BASE TABLE', 'TABLE', TABLE_TYPE),TABLE_SCHEMA FROM INFORMATION_SCHEMA.TABLES WHERE TABLE_SCHEMA LIKE 'mindsdb' AND ( TABLE_TYPE='BASE TABLE' OR TABLE_TYPE='VIEW' )  ORDER BY TABLE_SCHEMA, TABLE_NAME
                # SELECT TABLE_NAME,TABLE_COMMENT,IF(TABLE_TYPE='BASE TABLE', 'TABLE', TABLE_TYPE),TABLE_SCHEMA FROM INFORMATION_SCHEMA.TABLES WHERE TABLE_SCHEMA=DATABASE() AND ( TABLE_TYPE='BASE TABLE' OR TABLE_TYPE='VIEW' )  ORDER BY TABLE_SCHEMA, TABLE_NAME
                packages = []
                if "table_schema like 'mindsdb'" in sql_lower:
                    data = [
                        ['predictors', '', 'TABLE', 'mindsdb']
                    ]
                else:
                    data = []
                packages += self.get_tabel_packets(
                    columns=[{
                        'table_name': '',
                        'name': 'TABLE_NAME',
                        'type': TYPES.MYSQL_TYPE_VAR_STRING
                    }, {
                        'table_name': '',
                        'name': 'TABLE_COMMENT',
                        'type': TYPES.MYSQL_TYPE_VAR_STRING
                    }, {
                        'table_name': '',
                        'name': "IF(TABLE_TYPE='BASE TABLE', 'TABLE', TABLE_TYPE)",
                        'type': TYPES.MYSQL_TYPE_VAR_STRING
                    }, {
                        'table_name': '',
                        'name': 'TABLE_SCHEMA',
                        'type': TYPES.MYSQL_TYPE_VAR_STRING
                    }],
                    data=data
                )

                packages.append(self.last_packet())
                self.send_package_group(packages)
                return

            query = SQLQuery(
                sql,
                session=self.session
            )
            self.answer_select(query)
        elif isinstance(statement, Explain):
            self.answer_explain_table(statement.target.parts)
        else:
            print(sql)
            log.warning(f'Unknown SQL statement: {sql}')
            raise NotImplementedError('Action not implemented')

    def answer_single_row_select(self, statement):
        columns = []
        data = []
        for target in statement.targets:
            if isinstance(target, Variable):
                var_name = target.value
                column_name = f'@@{var_name}'
                column_alias = target.alias or column_name
                result = SERVER_VARIABLES.get(column_name)
                if result is None:
                    log.warning(f'Unknown variable: {column_name}')
                    result = ''
                else:
                    result = result[0]
            elif isinstance(target, Function):
                functions_results = {
                    'connection_id': self.connection_id,
                    'database': self.session.database,
                    'current_user': self.session.username,
                    'user': self.session.username,
                    'version': '8.0.17'
                }
                function_name = target.op.lower()
                column_name = f'{target.op}()'
                column_alias = target.alias or column_name
                result = functions_results[function_name]
            elif isinstance(target, Constant):
                result = target.value
                column_name = str(result)
                column_alias = '.'.join(target.alias.parts) if isinstance(target.alias, Identifier) else column_name
            elif isinstance(target, Identifier):
                result = '.'.join(target.parts)
                column_name = str(result)
                column_alias = '.'.join(target.alias.parts) if isinstance(target.alias, Identifier) else column_name

            columns.append({
                'table_name': '',
                'name': column_name,
                'alias': column_alias,
                'type': TYPES.MYSQL_TYPE_VAR_STRING if isinstance(result, str) else TYPES.MYSQL_TYPE_LONG,
                'charset': self.charset_text_type if isinstance(result, str) else CHARSET_NUMBERS['binary']
            })
            data.append(result)

        packages = self.get_tabel_packets(
            columns=columns,
            data=[data]
        )

        packages.append(self.last_packet())
        self.send_package_group(packages)

    def answer_show_create_table(self, table):
        packages = []
        packages += self.get_tabel_packets(
            columns=[{
                'table_name': '',
                'name': 'Table',
                'type': TYPES.MYSQL_TYPE_VAR_STRING
            }, {
                'table_name': '',
                'name': 'Create Table',
                'type': TYPES.MYSQL_TYPE_VAR_STRING
            }],
            data=[[table, f'create table {table} ()']]
        )

        packages.append(self.last_packet())
        self.send_package_group(packages)

    def answer_show_index(self):
        packages = []
        packages += self.get_tabel_packets(
            columns=[{
                'database': 'mysql',
                'table_name': 'tables',
                'table_alias': 'SHOW_STATISTICS',
                'name': 'Table',
                'alias': 'Table',
                'type': TYPES.MYSQL_TYPE_VAR_STRING,
                'charset': CHARSET_NUMBERS['utf8_bin']
            }, {
                'database': '',
                'table_name': '',
                'table_alias': 'SHOW_STATISTICS',
                'name': 'Non_unique',
                'alias': 'Non_unique',
                'type': TYPES.MYSQL_TYPE_LONG,
                'charset': CHARSET_NUMBERS['binary']
            }, {
                'database': '',
                'table_name': '',
                'table_alias': 'SHOW_STATISTICS',
                'name': 'Key_name',
                'alias': 'Key_name',
                'type': TYPES.MYSQL_TYPE_VAR_STRING,
                'charset': self.charset_text_type
            }, {
                'database': 'mysql',
                'table_name': 'index_column_usage',
                'table_alias': 'SHOW_STATISTICS',
                'name': 'Seq_in_index',
                'alias': 'Seq_in_index',
                'type': TYPES.MYSQL_TYPE_LONG,
                'charset': CHARSET_NUMBERS['binary']
            }, {
                'database': '',
                'table_name': '',
                'table_alias': 'SHOW_STATISTICS',
                'name': 'Column_name',
                'alias': 'Column_name',
                'type': TYPES.MYSQL_TYPE_VAR_STRING,
                'charset': self.charset_text_type
            }, {
                'database': '',
                'table_name': '',
                'table_alias': 'SHOW_STATISTICS',
                'name': 'Collation',
                'alias': 'Collation',
                'type': TYPES.MYSQL_TYPE_VAR_STRING,
                'charset': self.charset_text_type
            }, {
                'database': '',
                'table_name': '',
                'table_alias': 'SHOW_STATISTICS',
                'name': 'Cardinality',
                'alias': 'Cardinality',
                'type': TYPES.MYSQL_TYPE_LONGLONG,
                'charset': CHARSET_NUMBERS['binary']
            }, {
                'database': '',
                'table_name': '',
                'table_alias': 'SHOW_STATISTICS',
                'name': 'Sub_part',
                'alias': 'Sub_part',
                'type': TYPES.MYSQL_TYPE_LONGLONG,
                'charset': CHARSET_NUMBERS['binary']
            }, {
                'database': '',
                'table_name': '',
                'table_alias': '',
                'name': '',
                'alias': 'Packed',
                'type': TYPES.MYSQL_TYPE_NULL,
                'charset': CHARSET_NUMBERS['binary']
            }, {
                'database': '',
                'table_name': '',
                'table_alias': 'SHOW_STATISTICS',
                'name': 'Null',
                'alias': 'Null',
                'type': TYPES.MYSQL_TYPE_VAR_STRING,
                'charset': self.charset_text_type
            }, {
                'database': '',
                'table_name': '',
                'table_alias': 'SHOW_STATISTICS',
                'name': 'Index_type',
                'alias': 'Index_type',
                'type': TYPES.MYSQL_TYPE_VAR_STRING,
                'charset': CHARSET_NUMBERS['utf8_bin']
            }, {
                'database': '',
                'table_name': '',
                'table_alias': 'SHOW_STATISTICS',
                'name': 'Comment',
                'alias': 'Comment',
                'type': TYPES.MYSQL_TYPE_VAR_STRING,
                'charset': self.charset_text_type
            }, {
                'database': 'mysql',
                'table_name': 'indexes',
                'table_alias': 'SHOW_STATISTICS',
                'name': 'Index_comment',
                'alias': 'Index_comment',
                'type': TYPES.MYSQL_TYPE_VAR_STRING,
                'charset': CHARSET_NUMBERS['utf8_bin']
            }, {
                'database': 'mysql',
                'table_name': 'indexes',
                'table_alias': 'SHOW_STATISTICS',
                'name': 'Visible',
                'alias': 'Visible',
                'type': TYPES.MYSQL_TYPE_VAR_STRING,
                'charset': self.charset_text_type
            }, {
                'database': '',
                'table_name': '',
                'table_alias': 'SHOW_STATISTICS',
                'name': 'Expression',
                'alias': 'Expression',
                'type': TYPES.MYSQL_TYPE_BLOB,
                'charset': CHARSET_NUMBERS['utf8_bin']
            }],
            data=[]
        )

        packages.append(self.last_packet())
        self.send_package_group(packages)

    def answer_function_status(self):
        packages = []
        packages += self.get_tabel_packets(
            columns=[{
                'database': 'mysql',
                'table_name': 'schemata',
                'table_alias': 'ROUTINES',
                'name': 'Db',
                'alias': 'Db',
                'type': TYPES.MYSQL_TYPE_VAR_STRING,
                'charset': self.charset_text_type
            }, {
                'database': 'mysql',
                'table_name': 'routines',
                'table_alias': 'ROUTINES',
                'name': 'name',
                'alias': 'name',
                'type': TYPES.MYSQL_TYPE_VAR_STRING,
                'charset': self.charset_text_type
            }, {
                'database': 'mysql',
                'table_name': 'routines',
                'table_alias': 'ROUTINES',
                'name': 'Type',
                'alias': 'Type',
                'type': TYPES.MYSQL_TYPE_STRING,
                'charset': CHARSET_NUMBERS['utf8_bin']
            }, {
                'database': 'mysql',
                'table_name': 'routines',
                'table_alias': 'ROUTINES',
                'name': 'Definer',
                'alias': 'Definer',
                'type': TYPES.MYSQL_TYPE_VAR_STRING,
                'charset': CHARSET_NUMBERS['utf8_bin']
            }, {
                'database': 'mysql',
                'table_name': 'routines',
                'table_alias': 'ROUTINES',
                'name': 'Modified',
                'alias': 'Modified',
                'type': TYPES.MYSQL_TYPE_TIMESTAMP,
                'charset': CHARSET_NUMBERS['binary']
            }, {
                'database': 'mysql',
                'table_name': 'routines',
                'table_alias': 'ROUTINES',
                'name': 'Created',
                'alias': 'Created',
                'type': TYPES.MYSQL_TYPE_TIMESTAMP,
                'charset': CHARSET_NUMBERS['binary']
            }, {
                'database': 'mysql',
                'table_name': 'routines',
                'table_alias': 'ROUTINES',
                'name': 'Security_type',
                'alias': 'Security_type',
                'type': TYPES.MYSQL_TYPE_STRING,
                'charset': CHARSET_NUMBERS['utf8_bin']
            }, {
                'database': 'mysql',
                'table_name': 'routines',
                'table_alias': 'ROUTINES',
                'name': 'Comment',
                'alias': 'Comment',
                'type': TYPES.MYSQL_TYPE_BLOB,
                'charset': CHARSET_NUMBERS['utf8_bin']
            }, {
                'database': 'mysql',
                'table_name': 'character_sets',
                'table_alias': 'ROUTINES',
                'name': 'character_set_client',
                'alias': 'character_set_client',
                'type': TYPES.MYSQL_TYPE_VAR_STRING,
                'charset': self.charset_text_type
            }, {
                'database': 'mysql',
                'table_name': 'collations',
                'table_alias': 'ROUTINES',
                'name': 'collation_connection',
                'alias': 'collation_connection',
                'type': TYPES.MYSQL_TYPE_VAR_STRING,
                'charset': self.charset_text_type
            }, {
                'database': 'mysql',
                'table_name': 'collations',
                'table_alias': 'ROUTINES',
                'name': 'Database Collation',
                'alias': 'Database Collation',
                'type': TYPES.MYSQL_TYPE_VAR_STRING,
                'charset': self.charset_text_type
            }],
            data=[]
        )

        packages.append(self.last_packet())
        self.send_package_group(packages)

    def answer_show_table_status(self, table_name):
        # NOTE at this moment parsed statement only like `SHOW TABLE STATUS LIKE 'table'`.
        # NOTE some columns has {'database': 'mysql'}, other not. That correct. This is how real DB sends messages.
        packages = self.get_tabel_packets(
            columns=[{
                'database': 'mysql',
                'table_name': 'tables',
                'name': 'Name',
                'alias': 'Name',
                'type': TYPES.MYSQL_TYPE_VAR_STRING,
                'charset': self.charset_text_type
            }, {
                'database': '',
                'table_name': 'tables',
                'name': 'Engine',
                'alias': 'Engine',
                'type': TYPES.MYSQL_TYPE_VAR_STRING,
                'charset': self.charset_text_type
            }, {
                'database': '',
                'table_name': 'tables',
                'name': 'Version',
                'alias': 'Version',
                'type': TYPES.MYSQL_TYPE_LONGLONG,
                'charset': CHARSET_NUMBERS['binary']
            }, {
                'database': 'mysql',
                'table_name': 'tables',
                'name': 'Row_format',
                'alias': 'Row_format',
                'type': TYPES.MYSQL_TYPE_VAR_STRING,
                'charset': self.charset_text_type
            }, {
                'database': '',
                'table_name': 'tables',
                'name': 'Rows',
                'alias': 'Rows',
                'type': TYPES.MYSQL_TYPE_LONGLONG,
                'charset': CHARSET_NUMBERS['binary']
            }, {
                'database': '',
                'table_name': 'tables',
                'name': 'Avg_row_length',
                'alias': 'Avg_row_length',
                'type': TYPES.MYSQL_TYPE_LONGLONG,
                'charset': CHARSET_NUMBERS['binary']
            }, {
                'database': '',
                'table_name': 'tables',
                'name': 'Data_length',
                'alias': 'Data_length',
                'type': TYPES.MYSQL_TYPE_LONGLONG,
                'charset': CHARSET_NUMBERS['binary']
            }, {
                'database': '',
                'table_name': 'tables',
                'name': 'Max_data_length',
                'alias': 'Max_data_length',
                'type': TYPES.MYSQL_TYPE_LONGLONG,
                'charset': CHARSET_NUMBERS['binary']
            }, {
                'database': '',
                'table_name': 'tables',
                'name': 'Index_length',
                'alias': 'Index_length',
                'type': TYPES.MYSQL_TYPE_LONGLONG,
                'charset': CHARSET_NUMBERS['binary']
            }, {
                'database': '',
                'table_name': 'tables',
                'name': 'Data_free',
                'alias': 'Data_free',
                'type': TYPES.MYSQL_TYPE_LONGLONG,
                'charset': CHARSET_NUMBERS['binary']
            }, {
                'database': '',
                'table_name': 'tables',
                'name': 'Auto_increment',
                'alias': 'Auto_increment',
                'type': TYPES.MYSQL_TYPE_LONGLONG,
                'charset': CHARSET_NUMBERS['binary']
            }, {
                'database': '',
                'table_name': 'tables',
                'name': 'Create_time',
                'alias': 'Create_time',
                'type': TYPES.MYSQL_TYPE_TIMESTAMP,
                'charset': CHARSET_NUMBERS['binary']
            }, {
                'database': '',
                'table_name': 'tables',
                'name': 'Update_time',
                'alias': 'Update_time',
                'type': TYPES.MYSQL_TYPE_TIMESTAMP,
                'charset': CHARSET_NUMBERS['binary']
            }, {
                'database': '',
                'table_name': 'tables',
                'name': 'Check_time',
                'alias': 'Check_time',
                'type': TYPES.MYSQL_TYPE_TIMESTAMP,
                'charset': CHARSET_NUMBERS['binary']
            }, {
                'database': 'mysql',
                'table_name': 'tables',
                'name': 'Collation',
                'alias': 'Collation',
                'type': TYPES.MYSQL_TYPE_VAR_STRING,
                'charset': self.charset_text_type
            }, {
                'database': '',
                'table_name': 'tables',
                'name': 'Checksum',
                'alias': 'Checksum',
                'type': TYPES.MYSQL_TYPE_LONGLONG,
                'charset': CHARSET_NUMBERS['binary']
            }, {
                'database': '',
                'table_name': 'tables',
                'name': 'Create_options',
                'alias': 'Create_options',
                'type': TYPES.MYSQL_TYPE_VAR_STRING,
                'charset': self.charset_text_type
            }, {
                'database': '',
                'table_name': 'tables',
                'name': 'Comment',
                'alias': 'Comment',
                'type': TYPES.MYSQL_TYPE_BLOB,
                'charset': self.charset_text_type
            }],
            data=[[
                table_name,     # Name
                'InnoDB',       # Engine
                10,             # Version
                'Dynamic',      # Row_format
                1,              # Rows
                16384,          # Avg_row_length
                16384,          # Data_length
                0,              # Max_data_length
                0,              # Index_length
                0,              # Data_free
                None,           # Auto_increment
                datetime.datetime.now().strftime('%Y-%m-%d %H:%M:%S'),  # Create_time
                datetime.datetime.now().strftime('%Y-%m-%d %H:%M:%S'),  # Update_time
                None,           # Check_time
                'utf8mb4_0900_ai_ci',   # Collation
                None,           # Checksum
                '',             # Create_options
                ''              # Comment
            ]]
        )
        packages.append(self.last_packet())
        self.send_package_group(packages)

    def answer_show_warnings(self):
        packages = []
        packages += self.get_tabel_packets(
            columns=[{
                'database': '',
                'table_name': '',
                'name': 'Level',
                'alias': 'Level',
                'type': TYPES.MYSQL_TYPE_VAR_STRING,
                'charset': self.charset_text_type
            }, {
                'database': '',
                'table_name': '',
                'name': 'Code',
                'alias': 'Code',
                'type': TYPES.MYSQL_TYPE_LONG,
                'charset': CHARSET_NUMBERS['binary']
            }, {
                'database': '',
                'table_name': '',
                'name': 'Message',
                'alias': 'Message',
                'type': TYPES.MYSQL_TYPE_VAR_STRING,
                'charset': self.charset_text_type
            }],
            data=[]
        )
        packages.append(self.last_packet())
        self.send_package_group(packages)

    def answer_show_collation(self):
        packages = []
        packages += self.get_tabel_packets(
            columns=[{
                'database': 'information_schema',
                'table_name': 'COLLATIONS',
                'name': 'COLLATION_NAME',
                'alias': 'Collation',
                'type': TYPES.MYSQL_TYPE_VAR_STRING,
                'charset': self.charset_text_type
            }, {
                'database': 'information_schema',
                'table_name': 'COLLATIONS',
                'name': 'CHARACTER_SET_NAME',
                'alias': 'Charset',
                'type': TYPES.MYSQL_TYPE_VAR_STRING,
                'charset': self.charset_text_type
            }, {
                'database': 'information_schema',
                'table_name': 'COLLATIONS',
                'name': 'ID',
                'alias': 'Id',
                'type': TYPES.MYSQL_TYPE_LONGLONG,
                'charset': CHARSET_NUMBERS['binary']
            }, {
                'database': 'information_schema',
                'table_name': 'COLLATIONS',
                'name': 'IS_DEFAULT',
                'alias': 'Default',
                'type': TYPES.MYSQL_TYPE_VAR_STRING,
                'charset': self.charset_text_type
            }, {
                'database': 'information_schema',
                'table_name': 'COLLATIONS',
                'name': 'IS_COMPILED',
                'alias': 'Compiled',
                'type': TYPES.MYSQL_TYPE_VAR_STRING,
                'charset': self.charset_text_type
            }, {
                'database': 'information_schema',
                'table_name': 'COLLATIONS',
                'name': 'SORTLEN',
                'alias': 'Sortlen',
                'type': TYPES.MYSQL_TYPE_LONGLONG,
                'charset': CHARSET_NUMBERS['binary']
            }],
            data=[
                ['utf8_general_ci', 'utf8', 33, 'Yes', 'Yes', 1],
                ['latin1_swedish_ci', 'latin1', 8, 'Yes', 'Yes', 1]
            ]
        )
        packages.append(self.last_packet())
        self.send_package_group(packages)

    def answer_show_charset(self, charset=None):
        charsets = {
            'utf8': ['utf8', 'UTF-8 Unicode', 'utf8_general_ci', 3],
            'latin1': ['latin1', 'cp1252 West European', 'latin1_swedish_ci', 1],
            'utf8mb4': ['utf8mb4', 'UTF-8 Unicode', 'utf8mb4_general_ci', 4]
        }
        if charset is None:
            data = list(charsets.values())
        elif charset not in charsets:
            err_str = f'Unknown charset: {charset}'
            log.warning(err_str)
            raise Exception(err_str)
        else:
            data = [charsets.get(charset)]

        packages = []
        packages += self.get_tabel_packets(
            columns=[{
                'database': 'information_schema',
                'table_name': 'CHARACTER_SETS',
                'name': 'CHARACTER_SET_NAME',
                'alias': 'Charset',
                'type': TYPES.MYSQL_TYPE_VAR_STRING,
                'charset': self.charset_text_type
            }, {
                'database': 'information_schema',
                'table_name': 'CHARACTER_SETS',
                'name': 'DESCRIPTION',
                'alias': 'Description',
                'type': TYPES.MYSQL_TYPE_VAR_STRING,
                'charset': self.charset_text_type
            }, {
                'database': 'information_schema',
                'table_name': 'CHARACTER_SETS',
                'name': 'DEFAULT_COLLATE_NAME',
                'alias': 'Default collation',
                'type': TYPES.MYSQL_TYPE_VAR_STRING,
                'charset': self.charset_text_type
            }, {
                'database': 'information_schema',
                'table_name': 'CHARACTER_SETS',
                'name': 'MAXLEN',
                'alias': 'Maxlen',
                'type': TYPES.MYSQL_TYPE_LONGLONG,
                'charset': CHARSET_NUMBERS['binary']
            }],
            data=data
        )

        packages.append(self.last_packet())
        self.send_package_group(packages)

<<<<<<< HEAD
=======
    def answer_show_engines(self):
        packages = []
        packages += self.get_tabel_packets(
            columns=[{
                'database': 'information_schema',
                'table_name': 'ENGINES',
                'name': 'Engine',
                'alias': 'Engine',
                'type': TYPES.MYSQL_TYPE_VAR_STRING,
                'charset': self.charset_text_type
            }, {
                'database': 'information_schema',
                'table_name': 'ENGINES',
                'name': 'Support',
                'alias': 'Support',
                'type': TYPES.MYSQL_TYPE_VAR_STRING,
                'charset': self.charset_text_type
            }, {
                'database': 'information_schema',
                'table_name': 'ENGINES',
                'name': 'Comment',
                'alias': 'Comment',
                'type': TYPES.MYSQL_TYPE_VAR_STRING,
                'charset': self.charset_text_type
            }, {
                'database': 'information_schema',
                'table_name': 'ENGINES',
                'name': 'Transactions',
                'alias': 'Transactions',
                'type': TYPES.MYSQL_TYPE_VAR_STRING,
                'charset': self.charset_text_type
            }, {
                'database': 'information_schema',
                'table_name': 'ENGINES',
                'name': 'XA',
                'alias': 'XA',
                'type': TYPES.MYSQL_TYPE_VAR_STRING,
                'charset': self.charset_text_type
            }, {
                'database': 'information_schema',
                'table_name': 'ENGINES',
                'name': 'Savepoints',
                'alias': 'Savepoints',
                'type': TYPES.MYSQL_TYPE_VAR_STRING,
                'charset': self.charset_text_type
            }],
            data=[['InnoDB', 'DEFAULT', 'Supports transactions, row-level locking, and foreign keys', 'YES', 'YES', 'YES']]
        )
        packages.append(self.last_packet())
        self.send_package_group(packages)

>>>>>>> 39f1bb40
    def answer_connection_id(self, sql):
        packages = self.get_tabel_packets(
            columns=[{
                'database': '',
                'table_name': '',
                'name': 'conn_id',
                'alias': 'conn_id',
                'type': TYPES.MYSQL_TYPE_LONG,
                'charset': CHARSET_NUMBERS['binary']
            }],
            data=[[self.connection_id]]
        )
        packages.append(self.last_packet())
        self.send_package_group(packages)

    def answer_select(self, query):
        result = query.fetch(
            self.session.datahub
        )

        if result['success'] is False:
            self.packet(
                ErrPacket,
                err_code=result['error_code'],
                msg=result['msg']
            ).send()
            return

        packages = []
        packages += self.get_tabel_packets(
            columns=query.columns,
            data=query.result
        )
        packages.append(self.packet(OkPacket, eof=True))
        self.send_package_group(packages)

    def _get_column_defenition_packets(self, columns, data=[]):
        packets = []
        for i, column in enumerate(columns):
            table_name = column.get('table_name', 'table_name')
            column_name = column.get('name', 'column_name')
            column_alias = column.get('alias', column_name)
            flags = column.get('flags', 0)
            if self.session.integration_type == 'mssql':
                # mssql raise error if value more then this.
                length = 0x2000
            else:
                if len(data) == 0:
                    length = 0xffff
                else:
                    length = 1
                    for row in data:
                        if isinstance(row, dict):
                            length = max(len(str(row[column_alias])), length)
                        else:
                            length = max(len(str(row[i])), length)

            packets.append(
                self.packet(
                    ColumnDefenitionPacket,
                    schema=column.get('database', 'mindsdb_schema'),
                    table_alias=column.get('table_alias', table_name),
                    table_name=table_name,
                    column_alias=column_alias,
                    column_name=column_name,
                    column_type=column['type'],
                    charset=column.get('charset', CHARSET_NUMBERS["utf8_unicode_ci"]),
                    max_length=length,
                    flags=flags
                )
            )
        return packets

    def get_tabel_packets(self, columns, data, status=0):
        # TODO remove columns order
        packets = [self.packet(ColumnCountPacket, count=len(columns))]
        packets.extend(self._get_column_defenition_packets(columns, data))

        if self.client_capabilities.DEPRECATE_EOF is False:
            packets.append(self.packet(EofPacket, status=status))

        packets += [self.packet(ResultsetRowPacket, data=x) for x in data]
        return packets

    def decode_utf(self, text):
        try:
            return text.decode('utf-8')
        except Exception as e:
            log.error(f'SQL contains non utf-8 values: {text}')
            self.packet(
                ErrPacket,
                err_code=ERR.ER_SYNTAX_ERROR,
                msg=str(e)
            ).send()
            raise

    def is_cloud_connection(self):
        ''' Determine source of connection. Must be call before handshake.
            Idea based on: real mysql connection does not send anything before server handshake, so
            soket should be in 'out' state. In opposite, clout connection sends '0000' right after
            connection. '0000' selected because in real mysql connection it should be lenght of package,
            and it can not be 0.
        '''
        if sys.platform != 'linux':
            return {
                'is_cloud': False
            }

        read_poller = select.poll()
        read_poller.register(self.request, select.POLLIN)
        events = read_poller.poll(0)

        if len(events) == 0:
            return {
                'is_cloud': False
            }

        first_byte = self.request.recv(4, socket.MSG_PEEK)
        if first_byte == b'\x00\x00\x00\x00':
            self.request.recv(4)
            client_capabilities = self.request.recv(8)
            client_capabilities = struct.unpack('L', client_capabilities)[0]

            company_id = self.request.recv(4)
            company_id = struct.unpack('I', company_id)[0]

            database_name_len = self.request.recv(2)
            database_name_len = struct.unpack('H', database_name_len)[0]

            database_name = ''
            if database_name_len > 0:
                database_name = self.request.recv(database_name_len).decode()

            return {
                'is_cloud': True,
                'client_capabilities': client_capabilities,
                'company_id': company_id,
                'database': database_name
            }

        return {
            'is_cloud': False
        }

    def handle(self):
        """
        Handle new incoming connections
        :return:
        """
        self.server.hook_before_handle()

        log.debug('handle new incoming connection')
        cloud_connection = self.is_cloud_connection()
        self.init_session(company_id=cloud_connection.get('company_id'))
        if cloud_connection['is_cloud'] is False:
            if self.handshake() is False:
                return
        else:
            self.client_capabilities = ClentCapabilities(cloud_connection['client_capabilities'])
            self.session.database = cloud_connection['database']
            self.session.username = 'cloud'
            self.session.auth = True
            self.session.integration = None
            self.session.integration_type = None

        while True:
            log.debug('Got a new packet')
            p = self.packet(CommandPacket)

            try:
                success = p.get()
            except Exception:
                log.error('Session closed, on packet read error')
                log.error(traceback.format_exc())
                return

            if success is False:
                log.debug('Session closed by client')
                return

            log.debug('Command TYPE: {type}'.format(
                type=getConstName(COMMANDS, p.type.value)))

            try:
                if p.type.value == COMMANDS.COM_QUERY:
                    sql = self.decode_utf(p.sql.value)
                    sql = SqlStatementParser.clear_sql(sql)
                    log.debug(f'COM_QUERY: {sql}')
                    self.query_answer(sql)
                elif p.type.value == COMMANDS.COM_STMT_PREPARE:
                    # https://dev.mysql.com/doc/internals/en/com-stmt-prepare.html
                    sql = self.decode_utf(p.sql.value)
                    statement = SqlStatementParser(sql)
                    log.debug(f'COM_STMT_PREPARE: {statement.sql}')
                    self.answer_stmt_prepare(statement)
                elif p.type.value == COMMANDS.COM_STMT_EXECUTE:
                    self.answer_stmt_execute(p.stmt_id.value, p.parameters)
                elif p.type.value == COMMANDS.COM_STMT_FETCH:
                    self.answer_stmt_fetch(p.stmt_id.value, p.limit.value)
                elif p.type.value == COMMANDS.COM_STMT_CLOSE:
                    self.answer_stmt_close(p.stmt_id.value)
                elif p.type.value == COMMANDS.COM_QUIT:
                    log.debug('Session closed, on client disconnect')
                    self.session = None
                    break
                elif p.type.value == COMMANDS.COM_INIT_DB:
                    new_database = p.database.value.decode()
                    # That fix for bug in mssql: it keeps connection for a long time, but after some time mssql can
                    # send packet with COM_INIT_DB=null. In this case keep old database name as default.
                    if new_database != 'null':
                        self.session.database = new_database
                    self.packet(OkPacket).send()
                elif p.type.value == COMMANDS.COM_FIELD_LIST:
                    # this command is deprecated, but console client still use it.
                    self.packet(OkPacket).send()
                else:
                    log.warning('Command has no specific handler, return OK msg')
                    log.debug(str(p))
                    # p.pprintPacket() TODO: Make a version of print packet
                    # that sends it to debug isntead
                    self.packet(OkPacket).send()

            except Exception as e:
                log.error(
                    f'ERROR while executing query\n'
                    f'{traceback.format_exc()}\n'
                    f'{e}'
                )
                self.packet(
                    ErrPacket,
                    err_code=ERR.ER_SYNTAX_ERROR,
                    msg=str(e)
                ).send()

    def packet(self, packetClass=Packet, **kwargs):
        """
        Factory method for packets

        :param packetClass:
        :param kwargs:
        :return:
        """
        p = packetClass(
            socket=self.socket,
            session=self.session,
            proxy=self,
            **kwargs
        )
        self.session.inc_packet_sequence_number()
        return p

    def last_packet(self, status=0x0002):
        if self.client_capabilities.DEPRECATE_EOF is True:
            return self.packet(OkPacket, eof=True, status=status)
        else:
            return self.packet(EofPacket, status=status)

    @staticmethod
    def startProxy():
        """
        Create a server and wait for incoming connections until Ctrl-C
        """
        config = Config()

        cert_path = config['api']['mysql'].get('certificate_path')
        if cert_path is None or cert_path == '':
            cert_path = tempfile.mkstemp(prefix='mindsdb_cert_', text=True)[1]
            make_ssl_cert(cert_path)
            atexit.register(lambda: os.remove(cert_path))

        # TODO make it session local
        server_capabilities.set(
            CAPABILITIES.CLIENT_SSL,
            config['api']['mysql']['ssl']
        )

        host = config['api']['mysql']['host']
        port = int(config['api']['mysql']['port'])

        log.info(f'Starting MindsDB Mysql proxy server on tcp://{host}:{port}')

        SocketServer.TCPServer.allow_reuse_address = True
        server = SocketServer.ThreadingTCPServer((host, port), MysqlProxy)
        server.mindsdb_config = config
        server.check_auth = partial(check_auth, config=config)
        server.cert_path = cert_path
        server.connection_id = 0
        server.hook_before_handle = empty_fn

        server.original_model_interface = ModelInterface()
        server.original_data_store = DataStore()
        server.original_datasource_controller = DatasourceController()

        atexit.register(MysqlProxy.server_close, srv=server)

        # Activate the server; this will keep running until you
        # interrupt the program with Ctrl-C
        log.info('Waiting for incoming connections...')
        server.serve_forever()<|MERGE_RESOLUTION|>--- conflicted
+++ resolved
@@ -2021,60 +2021,6 @@
         packages.append(self.last_packet())
         self.send_package_group(packages)
 
-<<<<<<< HEAD
-=======
-    def answer_show_engines(self):
-        packages = []
-        packages += self.get_tabel_packets(
-            columns=[{
-                'database': 'information_schema',
-                'table_name': 'ENGINES',
-                'name': 'Engine',
-                'alias': 'Engine',
-                'type': TYPES.MYSQL_TYPE_VAR_STRING,
-                'charset': self.charset_text_type
-            }, {
-                'database': 'information_schema',
-                'table_name': 'ENGINES',
-                'name': 'Support',
-                'alias': 'Support',
-                'type': TYPES.MYSQL_TYPE_VAR_STRING,
-                'charset': self.charset_text_type
-            }, {
-                'database': 'information_schema',
-                'table_name': 'ENGINES',
-                'name': 'Comment',
-                'alias': 'Comment',
-                'type': TYPES.MYSQL_TYPE_VAR_STRING,
-                'charset': self.charset_text_type
-            }, {
-                'database': 'information_schema',
-                'table_name': 'ENGINES',
-                'name': 'Transactions',
-                'alias': 'Transactions',
-                'type': TYPES.MYSQL_TYPE_VAR_STRING,
-                'charset': self.charset_text_type
-            }, {
-                'database': 'information_schema',
-                'table_name': 'ENGINES',
-                'name': 'XA',
-                'alias': 'XA',
-                'type': TYPES.MYSQL_TYPE_VAR_STRING,
-                'charset': self.charset_text_type
-            }, {
-                'database': 'information_schema',
-                'table_name': 'ENGINES',
-                'name': 'Savepoints',
-                'alias': 'Savepoints',
-                'type': TYPES.MYSQL_TYPE_VAR_STRING,
-                'charset': self.charset_text_type
-            }],
-            data=[['InnoDB', 'DEFAULT', 'Supports transactions, row-level locking, and foreign keys', 'YES', 'YES', 'YES']]
-        )
-        packages.append(self.last_packet())
-        self.send_package_group(packages)
-
->>>>>>> 39f1bb40
     def answer_connection_id(self, sql):
         packages = self.get_tabel_packets(
             columns=[{
