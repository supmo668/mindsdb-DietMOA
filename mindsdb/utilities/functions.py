import argparse
import datetime


def args_parse():
    parser = argparse.ArgumentParser(description='CL argument for mindsdb server')
    parser.add_argument('--api', type=str, default=None)
    parser.add_argument('--config', type=str, default=None)
    parser.add_argument('--verbose', action='store_true')
    parser.add_argument('-v', '--version', action='store_true')
    return parser.parse_args()


def cast_row_types(row, field_types):
    '''
    '''
    keys = [x for x in row.keys() if x in field_types]
    for key in keys:
        t = field_types[key]
        if t == 'Timestamp' and isinstance(row[key], (int, float)):
            timestamp = datetime.datetime.utcfromtimestamp(row[key])
            row[key] = timestamp.strftime('%Y-%m-%d %H:%M:%S')
        elif t == 'Date' and isinstance(row[key], (int, float)):
            timestamp = datetime.datetime.utcfromtimestamp(row[key])
            row[key] = timestamp.strftime('%Y-%m-%d')
<<<<<<< HEAD
        elif t == 'Int' and isinstance(row[key], (int, float, str)):
            try:
                print(f'cast {row[key]} to {int(row[key])}')
                row[key] = int(row[key])
            except Exception:
                pass
=======


def get_all_models_meta_data(mindsdb_native, custom_models):
    ''' combine custom models and native models to one array

        :param mindsdb_native: instance of MindsdbNative
        :param custom_models: instance of CustomModels
        :return: list of models meta data
    '''
    model_data_arr = [
        {
            'name': x['name'],
            'predict': x['predict'],
            'data_analysis': mindsdb_native.get_model_data(x['name'])['data_analysis_v2']
        } for x in mindsdb_native.get_models()
    ]

    model_data_arr.extend(custom_models.get_models())

    return model_data_arr

def is_notebook():
    try:
        shell = get_ipython().__class__.__name__
        if shell == 'ZMQInteractiveShell':
            return True   # Jupyter notebook or qtconsole
        elif shell == 'TerminalInteractiveShell':
            return False  # Terminal running IPython
        else:
            return False  # Other type (?)
    except NameError:
        return False      # Probably standard Python interpreter
>>>>>>> ca0cdc4b
<|MERGE_RESOLUTION|>--- conflicted
+++ resolved
@@ -23,14 +23,12 @@
         elif t == 'Date' and isinstance(row[key], (int, float)):
             timestamp = datetime.datetime.utcfromtimestamp(row[key])
             row[key] = timestamp.strftime('%Y-%m-%d')
-<<<<<<< HEAD
         elif t == 'Int' and isinstance(row[key], (int, float, str)):
             try:
                 print(f'cast {row[key]} to {int(row[key])}')
                 row[key] = int(row[key])
             except Exception:
                 pass
-=======
 
 
 def get_all_models_meta_data(mindsdb_native, custom_models):
@@ -62,5 +60,4 @@
         else:
             return False  # Other type (?)
     except NameError:
-        return False      # Probably standard Python interpreter
->>>>>>> ca0cdc4b
+        return False      # Probably standard Python interpreter