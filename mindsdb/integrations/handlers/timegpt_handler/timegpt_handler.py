from typing import Optional, Dict

import pandas as pd
from nixtlats import TimeGPT

from mindsdb.integrations.libs.base import BaseMLEngine
from mindsdb.integrations.utilities.handler_utils import get_api_key
from mindsdb.integrations.utilities.time_series_utils import get_results_from_nixtla_df
# TODO: add E2E tests.

class TimeGPTHandler(BaseMLEngine):
    """
    Integration with the Nixtla TimeGPT models for
    zero-shot time series forecasting.
    """

    name = "timegpt"

    def create(self, target: str, df: Optional[pd.DataFrame] = None, args: Optional[Dict] = None) -> None:
        """
        Create the TimeGPT Handler.
        Requires specifying the target column and usual time series arguments. Saves model config for later usage.
        """
        self.generative = True
        time_settings = args.get("timeseries_settings", {})
        using_args = args["using"]

        mode = 'forecasting'
        if args.get("__mdb_sql_task", None).lower() in ('forecasting', 'anomalydetection'):
            mode = args["__mdb_sql_task"].lower()

        if mode == 'forecasting':
            assert time_settings["is_timeseries"], "Specify time series settings in your query"

        model_args = {
            'token': get_api_key('TIMEGPT_TOKEN', using_args, self.engine_storage, strict=True),
            "target": target,
            "freq": using_args.get("frequency", None),
            "finetune_steps": using_args.get("finetune_steps", 0),
            "validate_token": using_args.get("validate_token", False),
            "date_features": using_args.get("date_features", False),
            "date_features_to_one_hot": using_args.get("date_features_to_one_hot", True),
            "clean_ex_first": using_args.get("clean_ex_first", True),
            "level": using_args.get("level", [90]),
            "add_history": using_args.get("add_history", False),
<<<<<<< HEAD
            'mode': mode
=======
            'mode': mode,
>>>>>>> e34e89f1
        }

        if time_settings:
            model_args["horizon"] = time_settings["horizon"]
            model_args["order_by"] = time_settings["order_by"]
            model_args["group_by"] = time_settings.get("group_by", [])

        if mode == 'anomalydetection':
            model_args["target"] = using_args['target'] if target is None else target
            model_args["horizon"] = using_args.get('horizon', 1)
            model_args["order_by"] = using_args['order_by']
            model_args["group_by"] = using_args.get("group_by", [])
            model_args['add_history'] = True

        assert isinstance(model_args["level"], list), "`level` must be a list of integers"
        assert all([isinstance(l, int) for l in model_args["level"]]), "`level` must be a list of integers"

        self.model_storage.json_set("model_args", model_args)  # persist changes to handler folder

    def predict(self, df, args={}):
        """ Makes forecasts with the TimeGPT API. """
        model_args = self.model_storage.json_get("model_args")
        args = args['predict_params']
        prediction_df = self._transform_to_nixtla_df(df, model_args)
        timegpt = TimeGPT(token=model_args['token'])

        forecast_df = timegpt.forecast(
            prediction_df,

            # TODO: supporting param override when JOINing with a WHERE clause is blocked by mindsdb_sql#285
            h=args.get("horizon", model_args.get("horizon", 1)),
            freq=args.get("freq", model_args["freq"]),  # automatically infers correct frequency if not provided by user
            level=model_args["level"],
            finetune_steps=args.get('finetune_steps', model_args['finetune_steps']),
            validate_token=args.get('validate_token', model_args['validate_token']),
            date_features=args.get('date_features', model_args['date_features']),
            date_features_to_one_hot=args.get('date_features_to_one_hot', model_args['date_features_to_one_hot']),
            clean_ex_first=args.get('clean_ex_first', model_args['clean_ex_first']),

            # anomaly detection
            add_history=args.get('add_history', model_args['add_history'])  # insample bounds and anomaly detection

            # TODO: enable this post-refactor
            # X_df=None,  # exogenous variables
        )

        if model_args['mode'] == 'forecasting':
            results_df = forecast_df[['unique_id', 'ds', 'TimeGPT']]
            results_df = get_results_from_nixtla_df(results_df, model_args)
        elif model_args['mode'] == 'anomalydetection':
            forecast_df['ds'] = pd.to_datetime(forecast_df['ds'])
            results_df = forecast_df.merge(prediction_df, how='inner')  # some rows drop because of TimeGPT's cold start
            results_df['anomaly'] = (results_df['y'] > results_df[f'TimeGPT-hi-{model_args["level"][0]}']) | (results_df['y'] < results_df[f'TimeGPT-lo-{model_args["level"][0]}'])

            forecast_df = results_df  # rewrite forecast_df so that we can reuse code below for prediction intervals
            results_df = get_results_from_nixtla_df(results_df, model_args)
            results_df = results_df.rename({'y': f'observed_{model_args["target"]}'}, axis=1)
        else:
            raise Exception(f'Unsupported prediction mode: {model_args["mode"]}')

        # infer date
        ds_col = model_args["order_by"]
        if not pd.api.types.is_datetime64_any_dtype(results_df[ds_col]):
            results_df[ds_col] = pd.to_datetime(results_df[ds_col])

        results_df = results_df.rename({'TimeGPT': model_args['target']}, axis=1)

        # add prediction intervals
        levels = sorted(model_args['level'], reverse=True)
        for i, level in enumerate(levels):
            if i == 0:
                # NOTE: this should be simplified once we refactor the expected time series output within MindsDB
                results_df['confidence'] = level/100  # we report the highest level as the overall confidence
                results_df['lower'] = forecast_df[f'TimeGPT-lo-{level}']
                results_df['upper'] = forecast_df[f'TimeGPT-hi-{level}']
            else:
                results_df[f'lower_{level}'] = forecast_df[f'TimeGPT-lo-{level}']
                results_df[f'upper_{level}'] = forecast_df[f'TimeGPT-hi-{level}']

        return results_df

    def describe(self, attribute=None):
        model_args = self.model_storage.json_get("model_args")

        if attribute == "model":
            df = pd.DataFrame({"frequency": [model_args["freq"] if model_args["freq"] else "automatic"]})
            return df

        elif attribute == "features":
            df = pd.DataFrame({
                "order by": [model_args["order_by"]],
                "target": model_args["target"]
            })
            if model_args["group_by"]:
                df["group by"] = [model_args["group_by"]]
            return df

        elif attribute == 'info':
            outputs = model_args["target"]
            inputs = [model_args["target"], model_args["order_by"]]
            if model_args["group_by"]:
                inputs.append(model_args["group_by"])
            return pd.DataFrame({"output": outputs, "input": [inputs]})

        else:
            tables = ['info', 'features', 'model']
            return pd.DataFrame(tables, columns=['tables'])

    # TODO: consolidate this method with the ones in time_series_utils.py
    @staticmethod
    def _convert_to_iso(df, date_column):
        # whether values in date_column are numeric (Unix timestamp) or string (date)
        if pd.api.types.is_numeric_dtype(df[date_column]):
            unit = ''
            # ascending unit order
            for u in ['ns', 'us', 'ms', 's']:
                mindate = pd.to_datetime(df[date_column].min(), unit=u, origin='unix')
                maxdate = pd.to_datetime(df[date_column].max(), unit=u, origin='unix')
                if mindate > pd.to_datetime('1970-01-01T00:00:00') and maxdate < pd.to_datetime('2050-12-31T23:59:59'):
                    unit = u
            df[date_column] = pd.to_datetime(df[date_column], unit=unit, origin='unix')
        else: 
            df[date_column] = pd.to_datetime(df[date_column])
        df[date_column] = df[date_column].dt.strftime('%Y-%m-%dT%H:%M:%S')  # convert to ISO 8601 format
        df[date_column] = pd.to_datetime(df[date_column])
        return df

    # TODO: consolidate this method with the ones in time_series_utils.py
    def _transform_to_nixtla_df(self, df, settings_dict, exog_vars=[]):
        nixtla_df = df.copy()
        # Transform group columns into single unique_id column
        gby = settings_dict["group_by"]
        if len(gby) > 1:
            for col in gby:
                nixtla_df[col] = nixtla_df[col].astype(str)
            nixtla_df["unique_id"] = nixtla_df[gby].agg("/".join, axis=1)
            group_col = "ignore this"
        elif len(gby) == 1 and gby[0] is not None:
            group_col = settings_dict["group_by"][0]
        else:
            group_col = '__unique_id'
            nixtla_df[group_col] = '1'

        # Rename columns to statsforecast names
        nixtla_df = nixtla_df.rename(
            {settings_dict["target"]: "y", settings_dict["order_by"]: "ds", group_col: "unique_id"}, axis=1
        )

        columns_to_keep = ["unique_id", "ds", "y"] + exog_vars
        nixtla_df = self._convert_to_iso(nixtla_df, "ds")
        nixtla_df = nixtla_df[columns_to_keep].sort_values(by=['unique_id', 'ds'], ascending=True)  # expects ascending
        nixtla_df['y'] = nixtla_df['y'].astype(float)
        return nixtla_df.reset_index(drop=True)<|MERGE_RESOLUTION|>--- conflicted
+++ resolved
@@ -7,6 +7,7 @@
 from mindsdb.integrations.utilities.handler_utils import get_api_key
 from mindsdb.integrations.utilities.time_series_utils import get_results_from_nixtla_df
 # TODO: add E2E tests.
+
 
 class TimeGPTHandler(BaseMLEngine):
     """
@@ -26,7 +27,7 @@
         using_args = args["using"]
 
         mode = 'forecasting'
-        if args.get("__mdb_sql_task", None).lower() in ('forecasting', 'anomalydetection'):
+        if args.get("__mdb_sql_task", '').lower() in ('forecasting', 'anomalydetection'):
             mode = args["__mdb_sql_task"].lower()
 
         if mode == 'forecasting':
@@ -43,11 +44,7 @@
             "clean_ex_first": using_args.get("clean_ex_first", True),
             "level": using_args.get("level", [90]),
             "add_history": using_args.get("add_history", False),
-<<<<<<< HEAD
-            'mode': mode
-=======
             'mode': mode,
->>>>>>> e34e89f1
         }
 
         if time_settings:
@@ -90,7 +87,7 @@
             # anomaly detection
             add_history=args.get('add_history', model_args['add_history'])  # insample bounds and anomaly detection
 
-            # TODO: enable this post-refactor
+            # TODO: enable this post-refactor (#6861)
             # X_df=None,  # exogenous variables
         )
 
