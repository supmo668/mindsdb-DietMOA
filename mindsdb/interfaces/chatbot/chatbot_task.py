--- conflicted
+++ resolved
@@ -4,6 +4,7 @@
 
 from mindsdb.api.mysql.mysql_proxy.controllers.session_controller import SessionController
 from mindsdb.interfaces.storage import db
+from mindsdb.interfaces.tasks.task import BaseTask
 
 from .polling import MessageCountPolling, RealtimePolling
 from .memory import DBMemory, HandlerMemory
@@ -12,12 +13,11 @@
 from .types import ChatBotMessage
 
 
-class ChatBotTask:
+class ChatBotTask(BaseTask):
 
-    """A thread for polling style chatbots to operate."""
-
-    def __init__(self, bot_id):
-        self.bot_id = bot_id
+    def __init__(self, *args, **kwargs):
+        super().__init__(*args, **kwargs)
+        self.bot_id = self.object_id
         self.bot_record = db.ChatBots.query.get(self.bot_id)
         self.session = SessionController()
 
@@ -81,224 +81,8 @@
             sent_at=dt.datetime.now()
         )
 
-<<<<<<< HEAD
         # send to chat adapter
         self.chat_pooling.send_message(response_message)
-=======
-        resp = self.db_handler.query(ast_query)
-        if resp.data_frame is None:
-            raise Exception('Error to get list of messages')
-
-        df = resp.data_frame
-
-        # check first message:
-        if len(df) == 0:
-            return
-        if df[username_col][0] == bot_username:
-            # the last message is from bot
-            return
-
-        df = df.rename(columns={
-            text_col: 'text',
-            username_col: 'username',
-            time_col: 'sent_at'
-        })
-        model_output = self.apply_model(df, chat_id)
-
-        # send answer to user
-        ast_query = Insert(
-            table=Identifier(t_params['name']),
-            columns=[t_params['chat_id_col'], t_params['text_col']],
-            values=[
-                [chat_id, model_output],
-            ]
-        )
-
-        self.db_handler.query(ast_query)
-
-    def _chat_history_to_conversation(self, df, chat_id):
-
-        bot_username = self.params['bot_username']
-
-        question_col = self.params['model']['user_column']
-        answer_col = self.params['model']['bot_column']
-
-        history_from = self.chat_memory[chat_id].get('history_from')
-        if history_from:
-            df = df[df.sent_at >= history_from]
-
-        messages = []
-        msgs = df.to_dict('records')
-
-        for row in msgs:
-            text = row['text']
-
-            if text is None or text.strip() == '':
-                # skip empty rows
-                continue
-
-            if row['username'] != bot_username:
-                # create new message row
-                messages.append({question_col: text, answer_col: None})
-            else:
-                if len(messages) == 0:
-                    # add empty row
-                    messages.append({question_col: None, answer_col: None})
-
-                # update answer in previous column
-                messages[-1][answer_col] = text
-        return messages
-
-    def _make_mode_prompt(self, chat_id):
-        # choose prompt or model depending on mode
-        mode_name = self.chat_memory[chat_id].get('mode')
-
-        prompt = None
-        model_info = None
-        allowed_tools = None
-
-        if mode_name is None:
-            # mode in not selected, lets to go to select menu
-            prompt = self._make_select_mode_prompt()
-        else:
-            # mode is selected
-
-            mode = self.params['modes'].get(mode_name)
-            if mode is None:
-                # wrong mode
-                self.chat_memory[chat_id]['mode'] = None
-                raise BotException(f'Error to use mode: {mode_name}')
-
-            if 'model' in mode:
-                # this is model
-                model_info = self._get_model(mode['model'])
-
-            elif 'prompt' in mode:
-                # it is just a prompt. let's use a bot model and custom prompt
-                prompt = mode['prompt']
-
-            else:
-                raise BotException(f'Mode is not supported: {mode}')
-
-            allowed_tools = mode.get('allowed_tools')
-
-        return prompt, model_info, allowed_tools
-
-    def _get_avail_modes_items(self):
-        return [
-            f'- code: {key}, description: {value["info"]}'
-            for key, value in self.params.get('modes', {}).items()
-        ]
-
-    def _make_select_mode_prompt(self):
-        # select mode tool
-        task_items = self._get_avail_modes_items()
-
-        tasks = '\n'.join(task_items)
-
-        prompt = f'You are a helpful assistant and you can help with various types of tasks.' \
-                 f'\nAvailable types of tasks:' \
-                 f'\n{tasks}' \
-                 f'\nUser have to choose task and assistant MUST call select_task function after it'
-
-        return prompt
-
-    def apply_model(self, df, chat_id):
-        # sort by time
-        df = df.sort_values(by='sent_at')
-
-        model_info = self.params['model']
-        prompt = None
-        tools = None
-        allowed_tools = None
-
-        switched_to_mode = []
-
-        def _select_task(mode_name):
-            if mode_name == '':
-                self.chat_memory[chat_id]['mode'] = None
-                switched_to_mode.append(None)
-                return 'success'
-
-            avail_modes = list(self.params['modes'].keys())
-            if mode_name not in avail_modes:
-                return f'Error: task is not found. Available tasks: {", ".join(avail_modes)}'
-            self.chat_memory[chat_id]['mode'] = mode_name
-            switched_to_mode.append(mode_name)
-            return 'success'
-
-        select_task_tool = {
-            'name': 'select_task',
-            'func': _select_task,
-            'description': 'Have to be used by assistant to select task. Input is task type. '
-                           'If user want to unselect task input should be empty string. '
-                           'Available tasks: ' + '; '.join(self._get_avail_modes_items())
-        }
-
-        if self.params.get('modes') is not None:
-            # a bot with modes
-            prompt, model_info2, allowed_tools = self._make_mode_prompt(chat_id)
-            if model_info2 is not None:
-                model_info = model_info2
-
-            # workaround: don't show history if mode is not selected, otherwise bot doesn't decide to change mode
-            if self.chat_memory[chat_id].get('mode') is None:
-                df = df[-1:]
-
-        if model_info['engine'] == 'langchain':
-            tools = []
-            for tool in self.params['back_db']['tools']:
-                if allowed_tools is None or tool['name'] in allowed_tools:
-                    tools.append(tool)
-
-            if self.params.get('modes') is not None:
-                # add mode tool
-                tools.append(select_task_tool)
-
-        context_list = [
-            f"- Today's date is {dt.datetime.now().strftime('%Y-%m-%d')}."
-            f" It must be used to understand the input date from string like 'tomorrow', 'today', 'yesterday'"
-        ]
-        context = '\n'.join(context_list)
-
-        # call model
-        params = {'tools': tools, 'context': context, 'max_iterations': 10, 'prompt': prompt}
-
-        messages = self._chat_history_to_conversation(df, chat_id)
-
-        predictions = self.project_datanode.predict(
-            model_name=model_info['model_name'],
-            data=messages,
-            params=params
-        )
-
-        if len(switched_to_mode) > 0:
-            # mode changed:
-            # - clear previous history
-            # - run once again
-
-            # start conversation only from last message
-            self.chat_memory[chat_id]['history_from'] = df.iloc[-1]['sent_at']
-
-            messages = self._chat_history_to_conversation(df, chat_id)
-
-            prompt, model_info2, allowed_tools = self._make_mode_prompt(chat_id)
-
-            params['tools'] = []
-            for tool in self.params['back_db']['tools']:
-                if allowed_tools is None or tool['name'] in allowed_tools:
-                    params['tools'].append(tool)
-
-            params['prompt'] = prompt
-            if model_info2 is not None:
-                model_info = model_info2
-
-            predictions = self.project_datanode.predict(
-                model_name=model_info['model_name'],
-                data=messages,
-                params=params
-            )
->>>>>>> 9185a144
 
         # send to history
         chat_memory.add_to_history(response_message)