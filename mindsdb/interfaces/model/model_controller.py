# @TODO, replace with arrow later: https://mirai-solutions.ch/news/2020/06/11/apache-arrow-flight-tutorial/
import xmlrpc
from xmlrpc.server import SimpleXMLRPCServer
from dateutil.parser import parse as parse_datetime
import pickle
from pathlib import Path
import psutil
import datetime
import time
from contextlib import contextmanager

import pandas as pd
import mindsdb_datasources

from mindsdb.utilities.fs import create_directory, create_process_mark, delete_process_mark
from mindsdb.interfaces.database.database import DatabaseWrapper
from mindsdb.utilities.config import Config
from mindsdb.interfaces.storage.fs import FsSotre
from mindsdb.utilities.log import log
import pyarrow as pa
import pyarrow.flight as fl


class ModelController():
    def __init__(self, ray_based):
        self.config = Config()
        self.fs_store = FsSotre()
        self.predictor_cache = {}
        self.ray_based = ray_based

<<<<<<< HEAD
=======
    def _pack(self, obj):
        if self.ray_based:
            return obj
        return xmlrpc.client.Binary(pickle.dumps(obj))

>>>>>>> c2a3a7c2
    def _invalidate_cached_predictors(self):
        from mindsdb_datasources import FileDS, ClickhouseDS, MariaDS, MySqlDS, PostgresDS, MSSQLDS, MongoDS, SnowflakeDS, AthenaDS
        from mindsdb.interfaces.storage.db import session, Predictor

        # @TODO: Cache will become stale if the respective NativeInterface is not invoked yet a bunch of predictors remained cached, no matter where we invoke it. In practice shouldn't be a big issue though
        for predictor_name in list(self.predictor_cache.keys()):
            if (datetime.datetime.now() - self.predictor_cache[predictor_name]['created']).total_seconds() > 1200:
                del self.predictor_cache[predictor_name]

    def _lock_predictor(self, id, mode='write', company_id=None):
        from mindsdb.interfaces.storage.db import session, Semaphor

        while True:
            semaphor_record = session.query(Semaphor).filter_by(company_id=company_id, entity_id=id, entity_type='predictor').first()
            if semaphor_record is not None:
                if mode == 'read' and semaphor_record.action == 'read':
                    return True
            try:
                semaphor_record = Semaphor(company_id=company_id, entity_id=id, entity_type='predictor', action=mode)
                session.add(semaphor_record)
                session.commit()
                return True
            except Exception:
                pass
            time.sleep(1)

    def _unlock_predictor(self, id, company_id=None):
        from mindsdb.interfaces.storage.db import session, Semaphor
        semaphor_record = session.query(Semaphor).filter_by(company_id=company_id, entity_id=id, entity_type='predictor').first()
        if semaphor_record is not None:
            session.delete(semaphor_record)
            session.commit()

    @contextmanager
    def _lock_context(self, id, mode='write'):
        try:
            self._lock_predictor(mode)
            yield True
        finally:
            self._unlock_predictor(id)

    def _setup_for_creation(self, name, original_name, company_id=None):
        from mindsdb_datasources import FileDS, ClickhouseDS, MariaDS, MySqlDS, PostgresDS, MSSQLDS, MongoDS, SnowflakeDS, AthenaDS
        from mindsdb.interfaces.storage.db import session, Predictor

        if name in self.predictor_cache:
            del self.predictor_cache[name]
        # Here for no particular reason, because we want to run this sometimes but not too often
        self._invalidate_cached_predictors()

        predictor_dir = Path(self.config['paths']['predictors']).joinpath(name)
        create_directory(predictor_dir)
        predictor_record = Predictor(company_id=company_id, name=original_name, is_custom=False)

        session.add(predictor_record)
        session.commit()

    def _try_outdate_db_status(self, predictor_record):
        from mindsdb_native import __version__ as native_version
        from mindsdb import __version__ as mindsdb_version
        from mindsdb.interfaces.storage.db import session

        if predictor_record.update_status == 'update_failed':
            return predictor_record

        if predictor_record.native_version != native_version:
            predictor_record.update_status = 'available'
        if predictor_record.mindsdb_version != mindsdb_version:
            predictor_record.update_status = 'available'

        session.commit()
        return predictor_record

    def _update_db_status(self, predictor_record):
        from mindsdb_native import __version__ as native_version
        from mindsdb import __version__ as mindsdb_version
        from mindsdb.interfaces.storage.db import session

        predictor_record.native_version = native_version
        predictor_record.mindsdb_version = mindsdb_version
        predictor_record.update_status = 'up_to_date'

        session.commit()
        return predictor_record

    def create(self, name, company_id=None):
        from mindsdb_datasources import FileDS, ClickhouseDS, MariaDS, MySqlDS, PostgresDS, MSSQLDS, MongoDS, SnowflakeDS, AthenaDS
        import mindsdb_native
        from mindsdb.interfaces.storage.db import session, Predictor

        original_name = name
        name = f'{company_id}@@@@@{name}'

        self._setup_for_creation(name, original_name, company_id=company_id)
        predictor = mindsdb_native.Predictor(name=name, run_env={'trigger': 'mindsdb'})
        return predictor

    def learn(self, name, from_data, to_predict, datasource_id, kwargs={}, company_id=None):
        from mindsdb.interfaces.model.learn_process import LearnProcess, run_learn

        create_process_mark('learn')
        original_name = name
        name = f'{company_id}@@@@@{name}'

        join_learn_process = kwargs.get('join_learn_process', False)

        self._setup_for_creation(name, original_name, company_id=company_id)

        if self.ray_based:
            run_learn(
                name=name,
                db_name=original_name,
                from_data=from_data,
                to_predict=to_predict,
                kwargs=kwargs,
                datasource_id=datasource_id,
                company_id=company_id
            )

        else:
            p = LearnProcess(name, original_name, from_data, to_predict, kwargs, datasource_id, company_id)
            p.start()
            if join_learn_process is True:
                p.join()
                if p.exitcode != 0:
                    delete_process_mark('learn')
                    raise Exception('Learning process failed !')

        delete_process_mark('learn')
        return 0

<<<<<<< HEAD
    def predict(self, name, pred_format, when_data=None, kwargs={}):
        from mindsdb_datasources import (FileDS, ClickhouseDS, MariaDS,
                                         MySqlDS, PostgresDS, MSSQLDS, MongoDS,
                                         SnowflakeDS, AthenaDS)
=======
    def predict(self, name, pred_format, when_data=None, kwargs={}, company_id=None):
        from mindsdb_datasources import FileDS, ClickhouseDS, MariaDS, MySqlDS, PostgresDS, MSSQLDS, MongoDS, SnowflakeDS, AthenaDS
>>>>>>> c2a3a7c2
        import mindsdb_native
        from mindsdb.interfaces.storage.db import session, Predictor

        create_process_mark('predict')
        original_name = name
        name = f'{company_id}@@@@@{name}'

        if name not in self.predictor_cache:
            # Clear the cache entirely if we have less than 1.2 GB left
            if psutil.virtual_memory().available < 1.2 * pow(10, 9):
                self.predictor_cache = {}

            predictor_record = Predictor.query.filter_by(company_id=company_id, name=original_name, is_custom=False).first()
            if predictor_record.data['status'] == 'complete':
                self.fs_store.get(name, f'predictor_{company_id}_{predictor_record.id}', self.config['paths']['predictors'])
                self.predictor_cache[name] = {
                    'predictor': mindsdb_native.Predictor(name=name, run_env={'trigger': 'mindsdb'}),
                    'created': datetime.datetime.now()
                }
                predictor = mindsdb_native.Predictor(name=name, run_env={'trigger': 'mindsdb'})

        if isinstance(when_data, dict) and 'kwargs' in when_data and 'args' in when_data:
            data_source = getattr(mindsdb_datasources, when_data['class'])(*when_data['args'], **when_data['kwargs'])
        else:
            # @TODO: Replace with Datasource
            try:
                data_source = pd.DataFrame(when_data)
            except Exception:
                data_source = when_data

        predictor = self.predictor_cache[name]['predictor']

        predictions = predictor.predict(
            when_data=data_source,
            **kwargs
        )
        del self.predictor_cache[name]
        if pred_format == 'explain' or pred_format == 'new_explain':
            predictions = [p.explain() for p in predictions]
        elif pred_format == 'dict':
            predictions = [p.as_dict() for p in predictions]
        elif pred_format == 'dict&explain':
            predictions = [[p.as_dict() for p in predictions], [p.explain() for p in predictions]]
        else:
            delete_process_mark('predict')
            raise Exception(f'Unkown predictions format: {pred_format}')

        delete_process_mark('predict')

        return predictions

    def analyse_dataset(self, ds, company_id=None):
        from mindsdb_datasources import FileDS, ClickhouseDS, MariaDS, MySqlDS, PostgresDS, MSSQLDS, MongoDS, SnowflakeDS, AthenaDS
        from mindsdb_native import F

        create_process_mark('analyse')
        ds = eval(ds['class'])(*ds['args'], **ds['kwargs'])
        analysis = F.analyse_dataset(ds)

        delete_process_mark('analyse')
        return analysis

    def get_model_data(self, name, db_fix=True, company_id=None):
        from mindsdb_native import F
        from mindsdb_native.libs.constants.mindsdb import DATA_SUBTYPES
        from mindsdb.interfaces.storage.db import session, Predictor
        import torch
        import gc

        if '@@@@@' in name:
            name = name.split('@@@@@')[1]

        original_name = name
        name = f'{company_id}@@@@@{name}'

        predictor_record = Predictor.query.filter_by(company_id=company_id, name=original_name, is_custom=False).first()
        predictor_record = self._try_outdate_db_status(predictor_record)
        model = predictor_record.data
        if model is None or model['status'] == 'training':
            try:
                self.fs_store.get(name, f'predictor_{company_id}_{predictor_record.id}', self.config['paths']['predictors'])
                new_model_data = F.get_model_data(name)
            except Exception:
                new_model_data = None

            try:
                torch.cuda.empty_cache()
            except Exception:
                pass
            gc.collect()

            if predictor_record.data is None or (new_model_data is not None and len(new_model_data) > len(predictor_record.data)):
                predictor_record.data = new_model_data
                model = new_model_data
                session.commit()

        # Make some corrections for databases not to break when dealing with empty columns
        if db_fix:
            data_analysis = model['data_analysis_v2']
            for column in model['columns']:
                analysis = data_analysis.get(column)
                if isinstance(analysis, dict) and (len(analysis) == 0 or analysis.get('empty', {}).get('is_empty', False)):
                    data_analysis[column]['typing'] = {
                        'data_subtype': DATA_SUBTYPES.INT
                    }

        model['created_at'] = str(parse_datetime(str(predictor_record.created_at).split('.')[0]))
        model['updated_at'] = str(parse_datetime(str(predictor_record.updated_at).split('.')[0]))
        model['predict'] = predictor_record.to_predict
        model['update'] = predictor_record.update_status
<<<<<<< HEAD
        return model
=======
        model['name'] = model['name'].split('@@@@@')[1]
        return self._pack(model)
>>>>>>> c2a3a7c2

    def get_models(self, company_id=None):
        from mindsdb.interfaces.storage.db import session, Predictor

        models = []
        predictor_records = Predictor.query.filter_by(company_id=company_id, is_custom=False)
        predictor_names = [
            x.name for x in predictor_records
        ]
        for model_name in predictor_names:
            try:
<<<<<<< HEAD
                model_data = self.get_model_data(model_name, db_fix=False)
=======
                if self.ray_based:
                    model_data = self.get_model_data(model_name, db_fix=False, company_id=company_id)
                else:
                    bin = self.get_model_data(model_name, db_fix=False, company_id=company_id)
                    model_data = pickle.loads(bin.data)
>>>>>>> c2a3a7c2
                reduced_model_data = {}

                for k in ['name', 'version', 'is_active', 'predict', 'status', 'current_phase', 'accuracy', 'data_source', 'update']:
                    reduced_model_data[k] = model_data.get(k, None)

                for k in ['train_end_at', 'updated_at', 'created_at']:
                    reduced_model_data[k] = model_data.get(k, None)
                    if reduced_model_data[k] is not None:
                        try:
                            reduced_model_data[k] = parse_datetime(str(reduced_model_data[k]).split('.')[0])
                        except Exception as e:
                            # @TODO Does this ever happen
                            log.error(f'Date parsing exception while parsing: {k} in get_models: ', e)
                            reduced_model_data[k] = parse_datetime(str(reduced_model_data[k]))

                models.append(reduced_model_data)
            except Exception as e:
                log.error(f"Can't list data for model: '{model_name}' when calling `get_models(), error: {e}`")
        return models

    def delete_model(self, name, company_id=None):
        from mindsdb_native import F
        from mindsdb_native.libs.constants.mindsdb import DATA_SUBTYPES
        from mindsdb.interfaces.storage.db import session, Predictor

        original_name = name
        name = f'{company_id}@@@@@{name}'

        predictor_record = Predictor.query.filter_by(company_id=company_id, name=original_name, is_custom=False).first()
        id = predictor_record.id
        session.delete(predictor_record)
        session.commit()
        F.delete_model(name)
        DatabaseWrapper(company_id).unregister_predictor(name)
        self.fs_store.delete(f'predictor_{company_id}_{id}')
        return 0

    def update_model(self, name, company_id=None):
        from mindsdb_native import F
        from mindsdb_worker.updater.update_model import update_model
        from mindsdb.interfaces.storage.db import session, Predictor
        from mindsdb.interfaces.datastore.datastore import DataStore

        original_name = name
        name = f'{company_id}@@@@@{name}'

        try:
            predictor_record = Predictor.query.filter_by(company_id=company_id, name=original_name, is_custom=False).first()
            predictor_record.update_status = 'updating'
            session.commit()
            update_model(name, self.delete_model, F.delete_model, self.learn, self._lock_context, company_id, self.config['paths']['predictors'], predictor_record, self.fs_store, DataStore())

            predictor_record = self._update_db_status(predictor_record)
        except Exception as e:
            log.error(e)
            predictor_record.update_status = 'update_failed'
            session.commit()
            return str(e)


try:
    from mindsdb_worker.cluster.ray_controller import ray_ify
    import ray
    try:
        ray.init(ignore_reinit_error=True, address='auto')
    except Exception:
        ray.init(ignore_reinit_error=True)
    ModelController = ray_ify(ModelController)
except Exception as e:
    log.error(e)


def ping(): return True


class FlightServer(fl.FlightServerBase):
    def __init__(self, location="grpc://localhost:19329", **kwargs):
        super(FlightServer, self).__init__(location, **kwargs)

        self.controller = ModelController(False)

        self.actions = {
            'create': self.controller.create,
            'learn': self.controller.learn,
            'predict': self.controller.predict,
            'analyse_dataset': self.controller.analyse_dataset,
            'get_model_data': self.controller.get_model_data,
            'get_models': self.controller.get_models,
            'delete_model': self.controller.delete_model,
            'ping': ping,
        }

    def do_action(self, context, action):
        if action.type not in self.actions:
            raise ValueError('Unknown action')
        else:
            kwargs = pickle.loads(action.body)
            obj = self.actions[action.type](**kwargs)
            buf = pa.py_buffer(pickle.dumps(obj))
            res = pa.flight.Result(buf)
            yield res


def start():
<<<<<<< HEAD
    server = FlightServer("grpc://localhost:19329")
    server.serve()
=======
    class Server(object):
        def __init__(self):
            self.server = SimpleXMLRPCServer(("localhost", 19329))

        def register_function(self, function, name=None):
            def _function(args, kwargs):
                return function(*args, **kwargs)
            _function.__name__ = function.__name__
            self.server.register_function(_function, name)

        def serve_forever(self):
            self.server.serve_forever()

    controller = ModelController(False)
    server = Server()

    server.register_function(controller.create, "create")
    server.register_function(controller.learn, "learn")
    server.register_function(controller.predict, "predict")
    server.register_function(controller.analyse_dataset, "analyse_dataset")
    server.register_function(controller.get_model_data, "get_model_data")
    server.register_function(controller.get_models, "get_models")
    server.register_function(controller.delete_model, "delete_model")
    server.register_function(ping, "ping")

    server.serve_forever()
>>>>>>> c2a3a7c2
<|MERGE_RESOLUTION|>--- conflicted
+++ resolved
@@ -28,14 +28,6 @@
         self.predictor_cache = {}
         self.ray_based = ray_based
 
-<<<<<<< HEAD
-=======
-    def _pack(self, obj):
-        if self.ray_based:
-            return obj
-        return xmlrpc.client.Binary(pickle.dumps(obj))
-
->>>>>>> c2a3a7c2
     def _invalidate_cached_predictors(self):
         from mindsdb_datasources import FileDS, ClickhouseDS, MariaDS, MySqlDS, PostgresDS, MSSQLDS, MongoDS, SnowflakeDS, AthenaDS
         from mindsdb.interfaces.storage.db import session, Predictor
@@ -167,15 +159,10 @@
         delete_process_mark('learn')
         return 0
 
-<<<<<<< HEAD
     def predict(self, name, pred_format, when_data=None, kwargs={}):
         from mindsdb_datasources import (FileDS, ClickhouseDS, MariaDS,
                                          MySqlDS, PostgresDS, MSSQLDS, MongoDS,
                                          SnowflakeDS, AthenaDS)
-=======
-    def predict(self, name, pred_format, when_data=None, kwargs={}, company_id=None):
-        from mindsdb_datasources import FileDS, ClickhouseDS, MariaDS, MySqlDS, PostgresDS, MSSQLDS, MongoDS, SnowflakeDS, AthenaDS
->>>>>>> c2a3a7c2
         import mindsdb_native
         from mindsdb.interfaces.storage.db import session, Predictor
 
@@ -286,12 +273,9 @@
         model['updated_at'] = str(parse_datetime(str(predictor_record.updated_at).split('.')[0]))
         model['predict'] = predictor_record.to_predict
         model['update'] = predictor_record.update_status
-<<<<<<< HEAD
+        model['name'] = model['name'].split('@@@@@')[1]
         return model
-=======
-        model['name'] = model['name'].split('@@@@@')[1]
-        return self._pack(model)
->>>>>>> c2a3a7c2
+
 
     def get_models(self, company_id=None):
         from mindsdb.interfaces.storage.db import session, Predictor
@@ -303,15 +287,8 @@
         ]
         for model_name in predictor_names:
             try:
-<<<<<<< HEAD
-                model_data = self.get_model_data(model_name, db_fix=False)
-=======
-                if self.ray_based:
-                    model_data = self.get_model_data(model_name, db_fix=False, company_id=company_id)
-                else:
-                    bin = self.get_model_data(model_name, db_fix=False, company_id=company_id)
-                    model_data = pickle.loads(bin.data)
->>>>>>> c2a3a7c2
+                model_data = self.get_model_data(model_name, db_fix=False, company_id=company_id)
+                
                 reduced_model_data = {}
 
                 for k in ['name', 'version', 'is_active', 'predict', 'status', 'current_phase', 'accuracy', 'data_source', 'update']:
@@ -416,34 +393,5 @@
 
 
 def start():
-<<<<<<< HEAD
     server = FlightServer("grpc://localhost:19329")
-    server.serve()
-=======
-    class Server(object):
-        def __init__(self):
-            self.server = SimpleXMLRPCServer(("localhost", 19329))
-
-        def register_function(self, function, name=None):
-            def _function(args, kwargs):
-                return function(*args, **kwargs)
-            _function.__name__ = function.__name__
-            self.server.register_function(_function, name)
-
-        def serve_forever(self):
-            self.server.serve_forever()
-
-    controller = ModelController(False)
-    server = Server()
-
-    server.register_function(controller.create, "create")
-    server.register_function(controller.learn, "learn")
-    server.register_function(controller.predict, "predict")
-    server.register_function(controller.analyse_dataset, "analyse_dataset")
-    server.register_function(controller.get_model_data, "get_model_data")
-    server.register_function(controller.get_models, "get_models")
-    server.register_function(controller.delete_model, "delete_model")
-    server.register_function(ping, "ping")
-
-    server.serve_forever()
->>>>>>> c2a3a7c2
+    server.serve()