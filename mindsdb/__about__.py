__title__ = 'MindsDB'
__package_name__ = 'mindsdb'
<<<<<<< HEAD
__version__ = '23.4.4.4'
=======
__version__ = '23.5.4.1'
>>>>>>> af04b034
__description__ = "MindsDB server, provides server capabilities to mindsdb native python library"
__email__ = "jorge@mindsdb.com"
__author__ = 'MindsDB Inc'
__github__ = 'https://github.com/mindsdb/mindsdb'
__pypi__ = 'https://pypi.org/project/mindsdb/'
__license__ = 'GPL-3.0'
__copyright__ = 'Copyright 2018- mindsdb'<|MERGE_RESOLUTION|>--- conflicted
+++ resolved
@@ -1,14 +1,12 @@
-__title__ = 'MindsDB'
-__package_name__ = 'mindsdb'
-<<<<<<< HEAD
-__version__ = '23.4.4.4'
-=======
-__version__ = '23.5.4.1'
->>>>>>> af04b034
-__description__ = "MindsDB server, provides server capabilities to mindsdb native python library"
+__title__ = "MindsDB"
+__package_name__ = "mindsdb"
+__version__ = "23.5.4.1"
+__description__ = (
+    "MindsDB server, provides server capabilities to mindsdb native python library"
+)
 __email__ = "jorge@mindsdb.com"
-__author__ = 'MindsDB Inc'
-__github__ = 'https://github.com/mindsdb/mindsdb'
-__pypi__ = 'https://pypi.org/project/mindsdb/'
-__license__ = 'GPL-3.0'
-__copyright__ = 'Copyright 2018- mindsdb'+__author__ = "MindsDB Inc"
+__github__ = "https://github.com/mindsdb/mindsdb"
+__pypi__ = "https://pypi.org/project/mindsdb/"
+__license__ = "GPL-3.0"
+__copyright__ = "Copyright 2018- mindsdb"